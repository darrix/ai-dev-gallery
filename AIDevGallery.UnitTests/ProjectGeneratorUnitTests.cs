// Copyright (c) Microsoft Corporation. All rights reserved.
// Licensed under the MIT License.

using AIDevGallery.Helpers;
using AIDevGallery.Models;
using AIDevGallery.ProjectGenerator;
using AIDevGallery.Samples;
using AIDevGallery.Utils;
using FluentAssertions;
using Microsoft.UI;
using Microsoft.UI.Xaml.Controls;
using Microsoft.UI.Xaml.Media;
using Microsoft.VisualStudio.TestTools.UnitTesting;
using Microsoft.VisualStudio.TestTools.UnitTesting.AppContainer;
using System;
using System.Collections.Generic;
using System.ComponentModel;
using System.Diagnostics;
using System.IO;
using System.Linq;
using System.Threading;
using System.Threading.Tasks;

namespace AIDevGallery.UnitTests;

[TestClass]
public class ProjectGenerator
{
    private readonly Generator generator = new();
    private static readonly string TmpPath = Path.Combine(Path.GetTempPath(), "AIDevGalleryTests");
    private static readonly string TmpPathProjectGenerator = Path.Combine(TmpPath, "ProjectGenerator");
    private static readonly string TmpPathLogs = Path.Combine(TmpPath, "Logs");

    public TestContext TestContext { get; set; } = null!;

    [ClassInitialize]
    public static void Initialize(TestContext context)
    {
        ArgumentNullException.ThrowIfNull(context);

        if (Directory.Exists(TmpPath))
        {
            Directory.Delete(TmpPath, true);
        }

        if (Directory.Exists(TmpPathProjectGenerator))
        {
            Directory.Delete(TmpPathProjectGenerator, true);
        }

        if (Directory.Exists(TmpPathLogs))
        {
            Directory.Delete(TmpPathLogs, true);
        }

        Directory.CreateDirectory(TmpPath);
        Directory.CreateDirectory(TmpPathProjectGenerator);
        Directory.CreateDirectory(TmpPathLogs);
    }

    private class SampleUIData : INotifyPropertyChanged
    {
        private Brush? statusColor;

        public required Sample Sample { get; init; }
        public Brush? StatusColor
        {
            get => statusColor;
            set => SetProperty(ref statusColor, value);
        }

        private void SetProperty(ref Brush? field, Brush? value, [System.Runtime.CompilerServices.CallerMemberName] string? propertyName = null)
        {
            if (field != value)
            {
                field = value;
                PropertyChanged?.Invoke(this, new PropertyChangedEventArgs(propertyName));
            }
        }

        public event PropertyChangedEventHandler? PropertyChanged;
    }

    [TestMethod]
    public async Task GenerateForAllSamples()
    {
        List<SampleUIData> source = null!;
        ListView listView = null!;
        SolidColorBrush green = null!;
        SolidColorBrush red = null!;
        SolidColorBrush yellow = null!;
        TaskCompletionSource taskCompletionSource = new();

        UITestMethodAttribute.DispatcherQueue?.TryEnqueue(() =>
        {
            source = SampleDetails.Samples.Select(s => new SampleUIData
            {
                Sample = s,
                StatusColor = new SolidColorBrush(Colors.LightGray)
            }).ToList();

            green = new SolidColorBrush(Colors.Green);
            red = new SolidColorBrush(Colors.Red);
            yellow = new SolidColorBrush(Colors.Yellow);

            listView = new ListView
            {
                ItemsSource = source,
                ItemTemplate = Microsoft.UI.Xaml.Application.Current.Resources["SampleItemTemplate"] as Microsoft.UI.Xaml.DataTemplate
            };
            UnitTestApp.SetWindowContent(listView);

            taskCompletionSource.SetResult();
        });

        await taskCompletionSource.Task;

        Dictionary<string, bool> successDict = [];

        // write test count
        TestContext.WriteLine($"Running {source.Count} tests");

        await Parallel.ForEachAsync(source, new ParallelOptions { MaxDegreeOfParallelism = 4 }, async (item, ct) =>
        {
            listView.DispatcherQueue.TryEnqueue(() =>
            {
                item.StatusColor = yellow;
            });

            var success = await GenerateForSample(item.Sample, ct);

            TestContext.WriteLine($"Built {item.Sample.Name} with status {success}");
            Debug.WriteLine($"Built {item.Sample.Name} with status {success}");

<<<<<<< HEAD
            ModelDetails modelDetails1 = modelsDetails[0].Values.First().First();
            Dictionary<ModelType, (string CachedModelDirectoryPath, string ModelUrl, HardwareAccelerator HardwareAccelerator)> cachedModelsToGenerator = new()
            {
                [sample.Model1Types.First()] = ("FakePath", modelsDetails[0].Values.First().First().Url, modelDetails1.HardwareAccelerators.First())
            };

            if (sample.Model2Types != null && modelsDetails.Count > 1)
            {
                ModelDetails modelDetails2 = modelsDetails[1].Values.First().First();
                cachedModelsToGenerator[sample.Model2Types.First()] = ("FakePath", modelDetails2.Url, modelDetails2.HardwareAccelerators.First());
            }
=======
            listView.DispatcherQueue.TryEnqueue(() =>
            {
                item.StatusColor = success ? green : red;
            });
            successDict.Add(item.Sample.Name, success);
        });

        successDict.Should().AllSatisfy(kvp => kvp.Value.Should().BeTrue($"{kvp.Key} should build successfully"));
    }
>>>>>>> cda4a4da

    private async Task<bool> GenerateForSample(Sample sample, CancellationToken cancellationToken)
    {
        var modelsDetails = ModelDetailsHelper.GetModelDetails(sample);

        Dictionary<ModelType, (string CachedModelDirectoryPath, string ModelUrl)> cachedModelsToGenerator = new()
        {
            [sample.Model1Types.First()] = ("FakePath", modelsDetails[0].Values.First().First().Url)
        };

        if (sample.Model2Types != null && modelsDetails.Count > 1)
        {
            cachedModelsToGenerator[sample.Model2Types.First()] = ("FakePath", modelsDetails[1].Values.First().First().Url);
        }

        var projectPath = await generator.GenerateAsync(sample, cachedModelsToGenerator, false, TmpPathProjectGenerator, cancellationToken);

        var safeProjectName = Path.GetFileName(projectPath);
        string logFileName = $"build_{safeProjectName}.log";

        var arch = DeviceUtils.IsArm64() ? "arm64" : "x64";

        var process = Process.Start(new ProcessStartInfo
        {
            FileName = @"C:\Program Files\dotnet\dotnet",
            WorkingDirectory = projectPath,
            Arguments = $"build -r win-{arch} -f {Generator.DotNetVersion}-windows10.0.22621.0 /p:Configuration=Release /p:Platform={arch} /flp:logfile={logFileName}",
            RedirectStandardOutput = true,
            RedirectStandardError = true,
            UseShellExecute = false,
            CreateNoWindow = true
        });

        if (process == null)
        {
            return false;
        }

        var console = process.StandardOutput.ReadToEnd();
        var error = process.StandardError.ReadToEnd();

        process.WaitForExit();

        var logFilePath = Path.Combine(TmpPathLogs, logFileName);
        File.Move(Path.Combine(projectPath, logFileName), logFilePath, true);

        TestContext.AddResultFile(logFilePath);

        if (process.ExitCode != 0)
        {
            Debug.Write(console);
            Debug.WriteLine(string.Empty);
            Debug.Write(error);
            Debug.WriteLine(string.Empty);
        }

        return process.ExitCode == 0;
    }

    [ClassCleanup]
    public static void Cleanup()
    {
        Directory.Delete(TmpPathProjectGenerator, true);
    }
}<|MERGE_RESOLUTION|>--- conflicted
+++ resolved
@@ -132,19 +132,6 @@
             TestContext.WriteLine($"Built {item.Sample.Name} with status {success}");
             Debug.WriteLine($"Built {item.Sample.Name} with status {success}");
 
-<<<<<<< HEAD
-            ModelDetails modelDetails1 = modelsDetails[0].Values.First().First();
-            Dictionary<ModelType, (string CachedModelDirectoryPath, string ModelUrl, HardwareAccelerator HardwareAccelerator)> cachedModelsToGenerator = new()
-            {
-                [sample.Model1Types.First()] = ("FakePath", modelsDetails[0].Values.First().First().Url, modelDetails1.HardwareAccelerators.First())
-            };
-
-            if (sample.Model2Types != null && modelsDetails.Count > 1)
-            {
-                ModelDetails modelDetails2 = modelsDetails[1].Values.First().First();
-                cachedModelsToGenerator[sample.Model2Types.First()] = ("FakePath", modelDetails2.Url, modelDetails2.HardwareAccelerators.First());
-            }
-=======
             listView.DispatcherQueue.TryEnqueue(() =>
             {
                 item.StatusColor = success ? green : red;
@@ -154,20 +141,21 @@
 
         successDict.Should().AllSatisfy(kvp => kvp.Value.Should().BeTrue($"{kvp.Key} should build successfully"));
     }
->>>>>>> cda4a4da
 
     private async Task<bool> GenerateForSample(Sample sample, CancellationToken cancellationToken)
     {
         var modelsDetails = ModelDetailsHelper.GetModelDetails(sample);
 
-        Dictionary<ModelType, (string CachedModelDirectoryPath, string ModelUrl)> cachedModelsToGenerator = new()
-        {
-            [sample.Model1Types.First()] = ("FakePath", modelsDetails[0].Values.First().First().Url)
+        ModelDetails modelDetails1 = modelsDetails[0].Values.First().First();
+        Dictionary<ModelType, (string CachedModelDirectoryPath, string ModelUrl, HardwareAccelerator HardwareAccelerator)> cachedModelsToGenerator = new()
+        {
+            [sample.Model1Types.First()] = ("FakePath", modelsDetails[0].Values.First().First().Url, modelDetails1.HardwareAccelerators.First())
         };
 
         if (sample.Model2Types != null && modelsDetails.Count > 1)
         {
-            cachedModelsToGenerator[sample.Model2Types.First()] = ("FakePath", modelsDetails[1].Values.First().First().Url);
+            ModelDetails modelDetails2 = modelsDetails[1].Values.First().First();
+            cachedModelsToGenerator[sample.Model2Types.First()] = ("FakePath", modelDetails2.Url, modelDetails2.HardwareAccelerators.First());
         }
 
         var projectPath = await generator.GenerateAsync(sample, cachedModelsToGenerator, false, TmpPathProjectGenerator, cancellationToken);
