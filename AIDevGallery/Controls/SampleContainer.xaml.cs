--- conflicted
+++ resolved
@@ -180,28 +180,20 @@
         NavigatedToSampleEvent.Log(sample.Name ?? string.Empty);
         SampleFrame.Navigate(sample.PageType, sampleNavigationParameters);
 
-<<<<<<< HEAD
-            if (sampleNavigationParameters.ShowWcrModelLoadingMessage)
-            {
-                this.wcrApisLoadingTextBlock.Visibility = Visibility.Visible;
-            }
-
-            await _sampleLoadedCompletionSource.Task;
-=======
+        if (sampleNavigationParameters.ShowWcrModelLoadingMessage)
+        {
+            this.wcrApisLoadingTextBlock.Visibility = Visibility.Visible;
+        }
+
         await _sampleLoadedCompletionSource.Task;
->>>>>>> dce64ecb
 
         _sampleLoadedCompletionSource = null;
         _sampleLoadingCts = null;
 
         NavigatedToSampleLoadedEvent.Log(sample.Name ?? string.Empty);
 
-<<<<<<< HEAD
-            this.wcrApisLoadingTextBlock.Visibility = Visibility.Collapsed;
-            VisualStateManager.GoToState(this, "SampleLoaded", true);
-=======
+        this.wcrApisLoadingTextBlock.Visibility = Visibility.Collapsed;
         VisualStateManager.GoToState(this, "SampleLoaded", true);
->>>>>>> dce64ecb
 
         CodePivot.Items.Clear();
 
@@ -371,11 +363,11 @@
             lightStyles[ScopeName.XmlName].Foreground = "#FF400000";
             return lightStyles;
         }
-
-        private async void WindowsUpdateHyperlinkClicked(Microsoft.UI.Xaml.Documents.Hyperlink sender, Microsoft.UI.Xaml.Documents.HyperlinkClickEventArgs args)
-        {
-            var uri = new Uri("ms-settings:windowsupdate");
-            await Launcher.LaunchUriAsync(uri);
-        }
+    }
+
+    private async void WindowsUpdateHyperlinkClicked(Microsoft.UI.Xaml.Documents.Hyperlink sender, Microsoft.UI.Xaml.Documents.HyperlinkClickEventArgs args)
+    {
+        var uri = new Uri("ms-settings:windowsupdate");
+        await Launcher.LaunchUriAsync(uri);
     }
 }