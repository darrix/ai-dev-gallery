// Copyright (c) Microsoft Corporation. All rights reserved.
// Licensed under the MIT License.

using AIDevGallery.Models;
using AIDevGallery.Samples.SharedCode;
using AIDevGallery.Telemetry.Events;
using AIDevGallery.Utils;
using ColorCode;
using Microsoft.UI.Xaml;
using Microsoft.UI.Xaml.Automation;
using Microsoft.UI.Xaml.Controls;
using System;
using System.Collections.Generic;
using System.Diagnostics.CodeAnalysis;
using System.Linq;
using System.Threading;
using System.Threading.Tasks;
using Windows.System;

namespace AIDevGallery.Controls;

internal sealed partial class SampleContainer : UserControl
{
    private Sample? _sampleCache;
    private List<ModelDetails>? _modelsCache;
    private CancellationTokenSource? _sampleLoadingCts;
    private TaskCompletionSource? _sampleLoadedCompletionSource;
    private double _codePaneWidth;

    private static readonly List<WeakReference<SampleContainer>> References = [];

    internal static bool AnySamplesLoading()
    {
        return References.Any(r => r.TryGetTarget(out var sampleContainer) && sampleContainer._sampleLoadedCompletionSource != null);
    }

    internal static async Task WaitUnloadAllAsync()
    {
        foreach (var reference in References)
        {
            if (reference.TryGetTarget(out var sampleContainer))
            {
                sampleContainer.CancelCTS();
                if (sampleContainer._sampleLoadedCompletionSource != null)
                {
                    try
                    {
                        await sampleContainer._sampleLoadedCompletionSource.Task;
                    }
                    catch (Exception)
                    {
                    }
                    finally
                    {
                        sampleContainer._sampleLoadedCompletionSource = null;
                    }
                }
            }
        }

        References.Clear();
    }

    private void CancelCTS()
    {
        if (_sampleLoadingCts != null)
        {
            _sampleLoadingCts.Cancel();
            _sampleLoadingCts = null;
        }
    }

    public SampleContainer()
    {
        this.InitializeComponent();
        References.Add(new WeakReference<SampleContainer>(this));
        this.Unloaded += (sender, args) =>
        {
            CancelCTS();
            var reference = References.FirstOrDefault(r => r.TryGetTarget(out var sampleContainer) && sampleContainer == this);
            if (reference != null)
            {
                References.Remove(reference);
            }
        };
    }

    public async Task LoadSampleAsync(Sample? sample, List<ModelDetails>? models)
    {
        if (sample == null)
        {
            this.Visibility = Visibility.Collapsed;
            return;
        }

        this.Visibility = Visibility.Visible;
        if (!LoadSampleMetadata(sample, models))
        {
            return;
        }

        CancelCTS();

        if (models == null)
        {
            NavigatedToSampleEvent.Log(sample.Name ?? string.Empty);
            SampleFrame.Navigate(sample.PageType);
            VisualStateManager.GoToState(this, "SampleLoaded", true);
            return;
        }

        if (models == null || models.Count == 0)
        {
            VisualStateManager.GoToState(this, "Disabled", true);
            SampleFrame.Content = null;
            return;
        }

        var cachedModelsPaths = models.Select(m =>
        {
            // If it is an API, use the URL just to count
            if (m.Size == 0)
            {
                return m.Url;
            }

            return App.ModelCache.GetCachedModel(m.Url)?.Path;
        })
            .Where(cm => cm != null)
            .Select(cm => cm!)
            .ToList();

        if (cachedModelsPaths == null || cachedModelsPaths.Count != models.Count)
        {
            VisualStateManager.GoToState(this, "Disabled", true);
            SampleFrame.Content = null;
            return;
        }

        // model available
        VisualStateManager.GoToState(this, "SampleLoading", true);
        SampleFrame.Content = null;

        _sampleLoadingCts = new CancellationTokenSource();
        _sampleLoadedCompletionSource = new TaskCompletionSource();
        BaseSampleNavigationParameters sampleNavigationParameters;

        var modelPath = cachedModelsPaths.First();
        var token = _sampleLoadingCts.Token;

        if (cachedModelsPaths.Count == 1)
        {
            sampleNavigationParameters = new SampleNavigationParameters(
                modelPath,
                models.First().HardwareAccelerators.First(),
                models.First().PromptTemplate?.ToLlmPromptTemplate(),
                _sampleLoadedCompletionSource,
                token);
        }
        else
        {
            var hardwareAccelerators = new List<HardwareAccelerator>();
            var promptTemplates = new List<LlmPromptTemplate?>();
            foreach (var model in models)
            {
                hardwareAccelerators.Add(model.HardwareAccelerators.First());
                promptTemplates.Add(model.PromptTemplate?.ToLlmPromptTemplate());
            }

            sampleNavigationParameters = new MultiModelSampleNavigationParameters(
                [.. cachedModelsPaths],
                [.. hardwareAccelerators],
                [.. promptTemplates],
                _sampleLoadedCompletionSource,
                token);
        }

        NavigatedToSampleEvent.Log(sample.Name ?? string.Empty);
        SampleFrame.Navigate(sample.PageType, sampleNavigationParameters);

        if (sampleNavigationParameters.ShowWcrModelLoadingMessage)
        {
            this.wcrApisLoadingTextBlock.Visibility = Visibility.Visible;
        }

        await _sampleLoadedCompletionSource.Task;

        _sampleLoadedCompletionSource = null;
        _sampleLoadingCts = null;

        NavigatedToSampleLoadedEvent.Log(sample.Name ?? string.Empty);

        this.wcrApisLoadingTextBlock.Visibility = Visibility.Collapsed;
        VisualStateManager.GoToState(this, "SampleLoaded", true);

        CodePivot.Items.Clear();

        RenderCode();
    }

    [MemberNotNull(nameof(_sampleCache))]
    private bool LoadSampleMetadata(Sample sample, List<ModelDetails>? models)
    {
        if (_sampleCache == sample &&
            _modelsCache != null &&
            models != null)
        {
            var modelsAreEqual = true;
            if (_modelsCache.Count != models.Count)
            {
                modelsAreEqual = false;
            }
            else
            {
                for (int i = 0; i < models.Count; i++)
                {
                    ModelDetails? model = models[i];
                    if (!_modelsCache[i].Id.Equals(model.Id, StringComparison.Ordinal) ||
                        !_modelsCache[i].HardwareAccelerators.SequenceEqual(model.HardwareAccelerators))
                    {
                        modelsAreEqual = false;
                    }
                }
            }

            if (modelsAreEqual)
            {
                return false;
            }
        }

        _sampleCache = sample;
        _modelsCache = models;

        if (sample == null)
        {
            Visibility = Visibility.Collapsed;
        }

        return true;
    }

    private void RenderCode(bool force = false)
    {
        var codeFormatter = new RichTextBlockFormatter(AppUtils.GetCodeHighlightingStyleFromElementTheme(ActualTheme));

        if (_sampleCache == null)
        {
            return;
        }

        if (CodePivot.Items.Count > 0 && !force)
        {
            return;
        }

        CodePivot.Items.Clear();

        if (!string.IsNullOrEmpty(_sampleCache.CSCode))
        {
            CodePivot.Items.Add(CreateCodeBlock(codeFormatter, "Sample.xaml.cs", _sampleCache.CSCode, Languages.CSharp));
        }

        if (!string.IsNullOrEmpty(_sampleCache.XAMLCode))
        {
            CodePivot.Items.Add(CreateCodeBlock(codeFormatter, "Sample.xaml", _sampleCache.XAMLCode, Languages.FindById("xaml")));
        }

        if (_sampleCache.SharedCode != null && _sampleCache.SharedCode.Count != 0)
        {
            foreach (var sharedCodeEnum in _sampleCache.SharedCode)
            {
                string sharedCodeName = Samples.SharedCodeHelpers.GetName(sharedCodeEnum);
                string sharedCodeContent = Samples.SharedCodeHelpers.GetSource(sharedCodeEnum);

                CodePivot.Items.Add(CreateCodeBlock(codeFormatter, sharedCodeName, sharedCodeContent, Languages.CSharp));
            }
        }
    }

    private PivotItem CreateCodeBlock(RichTextBlockFormatter codeFormatter, string header, string code, ILanguage language)
    {
        var textBlock = new RichTextBlock()
        {
            Margin = new Thickness(0, 12, 0, 12),
            FontFamily = new Microsoft.UI.Xaml.Media.FontFamily("Consolas"),
            FontSize = 14,
            IsTextSelectionEnabled = true
        };

        codeFormatter.FormatRichTextBlock(code, language, textBlock);

        PivotItem item = new()
        {
            Header = header,
            Content = new ScrollViewer()
            {
                HorizontalScrollMode = ScrollMode.Auto,
                HorizontalScrollBarVisibility = ScrollBarVisibility.Visible,
                VerticalScrollMode = ScrollMode.Auto,
                VerticalScrollBarVisibility = ScrollBarVisibility.Visible,
                Content = textBlock,
                Padding = new Thickness(0, 0, 16, 16)
            }
        };
        AutomationProperties.SetName(item, header);
        return item;
    }

    private void UserControl_ActualThemeChanged(FrameworkElement sender, object args)
    {
        RenderCode(true);
    }

    public void ShowCode()
    {
        RenderCode();

        CodeColumn.Width = _codePaneWidth == 0 ? new GridLength(1, GridUnitType.Star) : new GridLength(_codePaneWidth);
        VisualStateManager.GoToState(this, "ShowCodePane", true);
    }

    public void HideCode()
    {
        _codePaneWidth = CodeColumn.ActualWidth;
        VisualStateManager.GoToState(this, "HideCodePane", true);
    }

    private async void NuGetPackage_Click(object sender, RoutedEventArgs e)
    {
        if (sender is HyperlinkButton button && button.Tag is string url)
        {
            await Windows.System.Launcher.LaunchUriAsync(new Uri("https://www.nuget.org/packages/" + url));
        }
    }
<<<<<<< HEAD

    private StyleDictionary GetStylesFromTheme(ElementTheme theme)
    {
        if (theme == ElementTheme.Dark)
        {
            // Adjust DefaultDark Theme to meet contrast accessibility requirements
            StyleDictionary darkStyles = StyleDictionary.DefaultDark;
            darkStyles[ScopeName.Comment].Foreground = StyleDictionary.BrightGreen;
            darkStyles[ScopeName.XmlDocComment].Foreground = StyleDictionary.BrightGreen;
            darkStyles[ScopeName.XmlDocTag].Foreground = StyleDictionary.BrightGreen;
            darkStyles[ScopeName.XmlComment].Foreground = StyleDictionary.BrightGreen;
            darkStyles[ScopeName.XmlDelimiter].Foreground = StyleDictionary.White;
            darkStyles[ScopeName.Keyword].Foreground = "#FF41D6FF";
            darkStyles[ScopeName.String].Foreground = "#FFFFB100";
            darkStyles[ScopeName.XmlAttributeValue].Foreground = "#FF41D6FF";
            darkStyles[ScopeName.XmlAttributeQuotes].Foreground = "#FF41D6FF";
            return darkStyles;
        }
        else
        {
            StyleDictionary lightStyles = StyleDictionary.DefaultLight;
            lightStyles[ScopeName.XmlDocComment].Foreground = "#FF006828";
            lightStyles[ScopeName.XmlDocTag].Foreground = "#FF006828";
            lightStyles[ScopeName.Comment].Foreground = "#FF006828";
            lightStyles[ScopeName.XmlAttribute].Foreground = "#FFB5004D";
            lightStyles[ScopeName.XmlName].Foreground = "#FF400000";
            return lightStyles;
        }
    }

    private async void WindowsUpdateHyperlinkClicked(Microsoft.UI.Xaml.Documents.Hyperlink sender, Microsoft.UI.Xaml.Documents.HyperlinkClickEventArgs args)
    {
        var uri = new Uri("ms-settings:windowsupdate");
        await Launcher.LaunchUriAsync(uri);
    }
=======
>>>>>>> d36e5c02
}<|MERGE_RESOLUTION|>--- conflicted
+++ resolved
@@ -333,42 +333,10 @@
             await Windows.System.Launcher.LaunchUriAsync(new Uri("https://www.nuget.org/packages/" + url));
         }
     }
-<<<<<<< HEAD
-
-    private StyleDictionary GetStylesFromTheme(ElementTheme theme)
-    {
-        if (theme == ElementTheme.Dark)
-        {
-            // Adjust DefaultDark Theme to meet contrast accessibility requirements
-            StyleDictionary darkStyles = StyleDictionary.DefaultDark;
-            darkStyles[ScopeName.Comment].Foreground = StyleDictionary.BrightGreen;
-            darkStyles[ScopeName.XmlDocComment].Foreground = StyleDictionary.BrightGreen;
-            darkStyles[ScopeName.XmlDocTag].Foreground = StyleDictionary.BrightGreen;
-            darkStyles[ScopeName.XmlComment].Foreground = StyleDictionary.BrightGreen;
-            darkStyles[ScopeName.XmlDelimiter].Foreground = StyleDictionary.White;
-            darkStyles[ScopeName.Keyword].Foreground = "#FF41D6FF";
-            darkStyles[ScopeName.String].Foreground = "#FFFFB100";
-            darkStyles[ScopeName.XmlAttributeValue].Foreground = "#FF41D6FF";
-            darkStyles[ScopeName.XmlAttributeQuotes].Foreground = "#FF41D6FF";
-            return darkStyles;
-        }
-        else
-        {
-            StyleDictionary lightStyles = StyleDictionary.DefaultLight;
-            lightStyles[ScopeName.XmlDocComment].Foreground = "#FF006828";
-            lightStyles[ScopeName.XmlDocTag].Foreground = "#FF006828";
-            lightStyles[ScopeName.Comment].Foreground = "#FF006828";
-            lightStyles[ScopeName.XmlAttribute].Foreground = "#FFB5004D";
-            lightStyles[ScopeName.XmlName].Foreground = "#FF400000";
-            return lightStyles;
-        }
-    }
 
     private async void WindowsUpdateHyperlinkClicked(Microsoft.UI.Xaml.Documents.Hyperlink sender, Microsoft.UI.Xaml.Documents.HyperlinkClickEventArgs args)
     {
         var uri = new Uri("ms-settings:windowsupdate");
         await Launcher.LaunchUriAsync(uri);
     }
-=======
->>>>>>> d36e5c02
 }