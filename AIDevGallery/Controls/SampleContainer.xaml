--- conflicted
+++ resolved
@@ -86,19 +86,6 @@
                         Width="64"
                         Height="64"
                         IsActive="False" />
-<<<<<<< HEAD
-                    <TextBlock
-                        x:Name="wcrApisLoadingTextBlock"
-                        Margin="24"
-                        HorizontalAlignment="Center"
-                        Foreground="{ThemeResource TextFillColorSecondaryBrush}"
-                        TextAlignment="Center"
-                        Visibility="Collapsed">
-                        <Run Text="Requesting model.." /> <LineBreak />
-                        <LineBreak />
-                        <Run FontSize="12" Text="Download progress can be tracked in " /><Hyperlink Click="WindowsUpdateHyperlinkClicked" FontSize="12">Windows Update</Hyperlink>.</TextBlock>
-=======
->>>>>>> 2b80d5b0
                 </StackPanel>
                 <Grid x:Name="wcrModelDownloaderHost" Visibility="Collapsed">
                     <shared:WcrModelDownloader x:Name="modelDownloader" DownloadClicked="WcrModelDownloader_DownloadClicked"/>
