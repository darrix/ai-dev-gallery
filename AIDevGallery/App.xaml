<?xml version="1.0" encoding="utf-8" ?>
<Application
    x:Class="AIDevGallery.App"
    xmlns="http://schemas.microsoft.com/winfx/2006/xaml/presentation"
    xmlns:x="http://schemas.microsoft.com/winfx/2006/xaml"
    xmlns:local="using:AIDevGallery">
    <Application.Resources>
        <ResourceDictionary>
            <ResourceDictionary.MergedDictionaries>
                <XamlControlsResources xmlns="using:Microsoft.UI.Xaml.Controls" />
                <ResourceDictionary Source="/Styles/Button.xaml" />
<<<<<<< HEAD
                <ResourceDictionary Source="/Styles/Colors.xaml" />
=======
                <ResourceDictionary Source="/Styles/ComboBox.xaml" />
>>>>>>> df38c712
                <ResourceDictionary Source="/Styles/Card.xaml" />
                <ResourceDictionary Source="/Styles/NavigationView.xaml" />
                <ResourceDictionary Source="/Styles/SelectorBar.xaml" />
                <ResourceDictionary Source="/Controls/CopyButton/CopyButton.xaml" />
                <ResourceDictionary Source="/Controls/HomePage/Header/HeaderTile/HeaderTile.xaml" />
                <ResourceDictionary Source="/Samples/SharedCode/SemanticComboBox.xaml" />
                <ResourceDictionary Source="/Samples/SharedCode/SmartPasteForm.xaml" />
                <ResourceDictionary Source="/Samples/SharedCode/SmartTextBox.xaml" />
            </ResourceDictionary.MergedDictionaries>
            <!--  Other app resources here  -->

            <ResourceDictionary.ThemeDictionaries>
                <ResourceDictionary x:Key="Light">
                    <ImageSource x:Key="GitHubIconImage">ms-appx:///Assets/ModelIcons/GitHub.light.svg</ImageSource>
                </ResourceDictionary>
                <ResourceDictionary x:Key="Dark">
                    <ImageSource x:Key="GitHubIconImage">ms-appx:///Assets/ModelIcons/GitHub.dark.svg</ImageSource>
                </ResourceDictionary>
                <ResourceDictionary x:Key="HighContrast">
                    <ImageSource x:Key="GitHubIconImage">ms-appx:///Assets/ModelIcons/GitHub.dark.svg</ImageSource>
                </ResourceDictionary>
            </ResourceDictionary.ThemeDictionaries>
            <x:String x:Key="GitHubIcon">M8.00662 0C3.57917 0 0 3.66665 0 8.2028C0 11.8288 2.29329 14.8981 5.4747 15.9844C5.87246 16.0661 6.01816 15.8079 6.01816 15.5908C6.01816 15.4006 6.00505 14.7488 6.00505 14.0696C3.7778 14.5586 3.31399 13.0918 3.31399 13.0918C2.95606 12.1411 2.42572 11.8968 2.42572 11.8968C1.69674 11.3943 2.47882 11.3943 2.47882 11.3943C3.28744 11.4486 3.71175 12.2363 3.71175 12.2363C4.42745 13.4856 5.58074 13.1326 6.04471 12.9153C6.11092 12.3856 6.32315 12.0189 6.5485 11.8153C4.77211 11.6251 2.90312 10.919 2.90312 7.76813C2.90312 6.8718 3.22107 6.13847 3.72486 5.56814C3.64538 5.36448 3.36693 4.52231 3.80451 3.39515C3.80451 3.39515 4.48055 3.17782 6.00488 4.23715C6.6575 4.05759 7.33054 3.96625 8.00662 3.96548C8.68266 3.96548 9.37181 4.06065 10.0082 4.23715C11.5327 3.17782 12.2087 3.39515 12.2087 3.39515C12.6463 4.52231 12.3677 5.36448 12.2882 5.56814C12.8053 6.13847 13.1101 6.8718 13.1101 7.76813C13.1101 10.919 11.2411 11.6115 9.45146 11.8153C9.74318 12.0733 9.99492 12.5621 9.99492 13.3363C9.99492 14.4363 9.98181 15.3191 9.98181 15.5906C9.98181 15.8079 10.1277 16.0661 10.5253 15.9846C13.7067 14.8979 16 11.8288 16 8.2028C16.0131 3.66665 12.4208 0 8.00662 0Z</x:String>
        </ResourceDictionary>
    </Application.Resources>
</Application><|MERGE_RESOLUTION|>--- conflicted
+++ resolved
@@ -9,11 +9,8 @@
             <ResourceDictionary.MergedDictionaries>
                 <XamlControlsResources xmlns="using:Microsoft.UI.Xaml.Controls" />
                 <ResourceDictionary Source="/Styles/Button.xaml" />
-<<<<<<< HEAD
                 <ResourceDictionary Source="/Styles/Colors.xaml" />
-=======
                 <ResourceDictionary Source="/Styles/ComboBox.xaml" />
->>>>>>> df38c712
                 <ResourceDictionary Source="/Styles/Card.xaml" />
                 <ResourceDictionary Source="/Styles/NavigationView.xaml" />
                 <ResourceDictionary Source="/Styles/SelectorBar.xaml" />
