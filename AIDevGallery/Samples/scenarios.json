﻿{
  "Text": {
    "Name": "Text",
    "Icon": "\uE8BD",
    "Description": "Text scenarios are designed to help you generate, summarize, chat, translate, grammar check, paraphrase, analyze sentiment, and more with local language models.",
    "Scenarios": {
      "GenerateText": {
        "Name": "Generate Text",
        "Description": "Generate text with a local language model. Enter a topic in the textbox and click 'Generate' to generate text on that topic.",
        "Id": "generate-text",
        "Icon": "\uEB9F"
      },
      "SummarizeText": {
        "Name": "Summarize Text",
        "Description": "Summarize text with a local language model. Enter long-form text into the textbox and click 'Summarize' to summarize the entered text.",
        "Id": "summarize-text",
        "Icon": "\uE8BC"
      },
      "Chat": {
        "Name": "Chat",
        "Description": "Chat with a local language model. Send messages to a Chat Completion service that responds while keeping track of chat context and history.",
        "Id": "chat",
        "Icon": "\uE8F2"
      },
      "TranslateText": {
        "Name": "Translate Text",
        "Description": "Translate text with a local language model. Select a target language with the dropdown, enter text in the textbox in a language of your choosing, and then click 'Translate' to translate to the target language. Your source language will be auto-detected by the model.",
        "Id": "translate-text",
        "Icon": "\uF2B7"
      },
      "GrammarCheckText": {
        "Name": "Grammar Check",
        "Description": "Grammar check text with a local language model. Enter some text into the textbox and click 'Check' to get output correct for grammar, spelling, and punctuation.",
        "Id": "grammar-check-text",
        "Icon": "\uF87B"
      },
      "ParaphraseText": {
        "Name": "Paraphrase Text",
        "Description": "Paraphrase text with a local language model. Enter some text into the textbox and select 'Paraphrase' to get rewritten output.",
        "Id": "paraphrase-text"
      },
      "AnalyzeSentimentText": {
        "Name": "Analyze Text Sentiment",
        "Description": "Analyze text sentiment with a local language model. Enter some text into the textbox and click 'Analyze' to the analyze the sentiment of the text. The output will contain an integer sentiment score in the range of -2 to 2, and an associated sentiment string.",
        "Id": "analyze-sentiment-text",
        "Icon": "\uE9D5"
      },
      "CustomParameters": {
        "Name": "Custom Parameters",
        "Description": "Generate text with a local language model with custom parameters. Enter a system prompt, a query, and manipulate parameters related to token selection to fine-tune language model output. Hover over any field on this page to see a tooltip containing more info on the parameter.",
        "Id": "custom-parameters"
      },
      "ContentModeration": {
        "Name": "Content Moderation",
        "Description": "Prompt a local language model with safety checks in place. Enter a prompt into the textbox and click 'Generate' to get a content-moderated response. This sample does two rounds of inference, one to check if the request is safe, and a second based on the outcome of that result.",
        "Id": "content-moderation"
      },
      "SemanticSearch": {
        "Name": "Semantic Search",
        "Description": "Semantically search text with a local embeddings model. Enter source material into the top textbox, search string into the bottom textbox, and then click 'Search' to perform a semantic search on the source material.",
        "Id": "semantic-search",
        "Icon": "\uE773"
      },
      "RetrievalAugmentedGeneration": {
        "Name": "Retrieval Augmented Generation",
        "Description": "Use existing data to improve responses given by a local language model. Select a PDF to use as reference material, and wait for a local embeddings model to index it. Once indexed, query a local language model about the source material to recieve answers that reference that material.",
        "Id": "retrieval-augmented-generation",
        "Icon": "\uF571"
      }
    }
  },
  "SmartControls": {
    "Name": "Smart Controls",
    "Icon": "\uE74C",
    "Description": "Smart controls scenarios are designed to help you perform common language model actions within a text box control, smart paste text with local language model, and suggest ComboBox options semantically with an embeddings model.",
    "Scenarios": {
      "SmartTextBox": {
        "Name": "Smart TextBox",
        "Description": "Perform common language model actions within a text box control. Select some text in the textbox to reveal an AI flyout, and then select predefined actions to edit that text to your liking. You can also describe custom changes to make to the text.",
        "Id": "smart-text"
      },
      "SmartPaste": {
        "Name": "Smart Paste",
        "Description": "Smart paste text with a local language model. Copy some address data to your clipboard, and click 'Paste' to have a language model semantically parse your clipboard into the proper fields.",
        "Id": "smart-paste",
        "Icon": "\uE77F"
      },
      "SemanticComboBox": {
        "Name": "Semantic ComboBox",
        "Description": "Suggest ComboBox options semantically with an embeddings model. Enter some text into the combo box to get a category reccommendation based on the semantic meaning of your input.",
        "Id": "semantic-combo-box"
      }
    }
  },
  "Code": {
    "Name": "Code",
    "Icon": "\uE943",
    "Description": "Code scenarios are designed to help you generate, explain, and analyze code with local language models.",
    "Scenarios": {
      "GenerateCode": {
        "Name": "Generate Code",
        "Description": "Generate code with a local language model. Select a programming language with the drop down, enter a scenario to generate code for into the textbox, and then click 'Generate' to generate a code solution for that scenario.",
        "Id": "generate-code"
      },
      "ExplainCode": {
        "Name": "Explain Code",
        "Description": "Explain code with a local language model. Enter some code in any programming language into the textbox and click 'Explain' to output a explanation of the provided code.",
        "Id": "explain-code"
      }
    }
  },
  "Image": {
    "Name": "Image",
    "Icon": "\uEB9F",
    "Description": "Image scenarios are designed to help you generate, describe, classify, detect objects, detect human poses, enhance, and segment images with local models.",
    "Scenarios": {
      "GenerateImage": {
        "Name": "Generate Image",
        "Description": "Generate high quality images from text. Enter a description of an image to generate into the textbox and then click 'Generate' to generate that image. Note: this may take a while.",
        "Id": "generate-image"
      },
      "DescribeImage": {
        "Name": "Describe Image",
        "Description": "Describe image with a multimodal language model. Upload an image to get descriptive output based on that image. Note: this may take a while.",
        "Id": "describe-image",
        "Icon": "\uE8BA"
      },
      "DescribeImageWcr": {
        "Name": "WCR Describe Image",
        "Description": "Describe images with the Windows Copilot Runtime Image Description model. Upload an image to see a generated description of the content in that image.",
        "Id": "describe-image-wcr"
      },
      "ClassifyImage": {
        "Name": "Classify Image",
        "Description": "Label the main object in a photo with an image classification model. Upload a photo to get potential labels along with a confidence score associated with each label.",
        "Id": "classify-image"
      },
      "DetectObjects": {
        "Name": "Detect Objects",
        "Description": "Label items in a photo with an object detection model. Upload an image and detected object predictions will be drawn on the image, with an included label and confidence score.",
        "Id": "detect-objects",
        "Icon": "\uE7C5"
      },
      "DetectText": {
        "Name": "Detect Text",
        "Description": "Detect text in an image. Upload an image to see detected text, color-coded based on confidence score, outputted next to the image.",
        "Id": "detect-text"
      },
      "DetectTextLines": {
        "Name": "Locate Detected Text",
        "Description": "Detect lines of text in an image and then have those lines spotlighted in the image. Upload an image with text it to see detected text output alongside that image. Hover over the image to spotlight detected text.",
        "Id": "detect-text-lines"
      },
      "IncreaseFidelity": {
        "Name": "Enhance Image",
        "Description": "Increase image fidelity with super resolution models. Upload an image from the file system to increase its resolution.",
        "Id": "increase-fidelity"
      },
      "BackgroundRemover": {
        "Name": "Remove Background",
        "Description": "Remove image backgrounds with an image segmentation model. Upload an image and select what objects in the image you want to include by clicking on locations in the image. Select remove background to get the extracted objects without the background.",
        "Id": "background-remover"
      },
      "DetectPose": {
        "Name": "Detect Human Pose",
        "Description": "Model human posture with a pose detection model. Upload an image including a clearly visible person to see pose estimate drawn onto the image.",
        "Id": "detect-pose"
      },
      "DetectPoses": {
        "Name": "Detect Multiple Human Poses",
        "Description": "Model multiple humans' posture with a pose detection model. Upload an image including multiple clearly visible persons to see pose estimates drawn onto the image.",
        "Id": "detect-poses"
      },
<<<<<<< HEAD
=======
      "EnhanceImage": {
        "Name": "Enhance Image",
        "Description": "Improve image quality with an image enhancement model. Upload a low resolution image and a higher resolution version of the same image will be output.",
        "Id": "enhance-image",
        "Icon": "\uEE71"
      },
>>>>>>> 70c41f83
      "SegmentStreet": {
        "Name": "Segment Street",
        "Description": "Segment photos of streets into detectable zones with a street segmentation model. Upload a photo of a clearly visible street to have it segmented into color-coded regions.",
        "Id": "segment-street"
      }
    }
  },
  "AudioAndVideo": {
    "Name": "Audio and Video",
    "Icon": "\uEA69",
    "Description": "Audio and video scenarios are designed to help you transcribe, translate, and summarize audio and video with local models.",
    "Scenarios": {
      "TranscribeAudio": {
        "Name": "Transcribe Audio or Video",
        "Description": "Simple audio transcription with Whisper. Record audio with the 'Start Recording' button and then click 'Stop Recording' to have the input audio transcribed.",
        "Id": "transcribe-audio",
        "Icon": "\uED1E"
      },
      "TranscribeLiveAudio": {
        "Name": "Transcribe Audio or Video Live",
        "Description": "Live audio transcription with Whisper. Click 'Start Recording' to have live audio transcription generated as you go.",
        "Id": "transcribe-live-audio",
        "Icon": "\uED1E"
      },
      "TranslateAudio": {
        "Name": "Translate Audio or Video",
        "Description": "Simple audio translation to English with Whisper. Record audio with the 'Start Recording' button and then click 'Stop Recording' to have the input audio translated to English and transcribed.",
        "Id": "translate-audio",
        "Icon": "\uF2B7"
      }
    }
  }
}<|MERGE_RESOLUTION|>--- conflicted
+++ resolved
@@ -171,15 +171,12 @@
         "Description": "Model multiple humans' posture with a pose detection model. Upload an image including multiple clearly visible persons to see pose estimates drawn onto the image.",
         "Id": "detect-poses"
       },
-<<<<<<< HEAD
-=======
       "EnhanceImage": {
         "Name": "Enhance Image",
         "Description": "Improve image quality with an image enhancement model. Upload a low resolution image and a higher resolution version of the same image will be output.",
         "Id": "enhance-image",
         "Icon": "\uEE71"
       },
->>>>>>> 70c41f83
       "SegmentStreet": {
         "Name": "Segment Street",
         "Description": "Segment photos of streets into detectable zones with a street segmentation model. Upload a photo of a clearly visible street to have it segmented into color-coded regions.",
