// Copyright (c) Microsoft Corporation. All rights reserved.
// Licensed under the MIT License.

using AIDevGallery.Models;
using AIDevGallery.Samples.Attributes;
using AIDevGallery.Samples.SharedCode;
using AIDevGallery.Utils;
using Microsoft.ML.OnnxRuntime;
using Microsoft.ML.OnnxRuntime.Tensors;
using Microsoft.UI.Xaml;
using Microsoft.UI.Xaml.Media.Imaging;
using System;
using System.Collections.Generic;
using System.Drawing;
using System.IO;
using System.Threading.Tasks;
using Windows.Storage.Pickers;

namespace AIDevGallery.Samples.OpenSourceModels.HRNetPose;

[GallerySample(
    Model1Types = [ModelType.HRNetPose],
    Scenario = ScenarioType.ImageDetectPose,
    SharedCode = [
        SharedCodeEnum.Prediction,
        SharedCodeEnum.BitmapFunctions,
        SharedCodeEnum.DeviceUtils
    ],
    NugetPackageReferences = [
        "System.Drawing.Common",
        "Microsoft.ML.OnnxRuntime.DirectML",
        "Microsoft.ML.OnnxRuntime.Extensions"
    ],
    Name = "Pose Detection",
    Id = "9b74ccc0-f5f7-430f-bed0-712ffc063508",
    Icon = "\uE8B3")]
internal sealed partial class PoseDetection : BaseSamplePage
{
<<<<<<< HEAD
    [GallerySample(
        Model1Types = [ModelType.HRNetPose],
        Scenario = ScenarioType.ImageDetectPose,
        SharedCode = [
            SharedCodeEnum.Prediction,
            SharedCodeEnum.BitmapFunctions,
            SharedCodeEnum.DeviceUtils,
            SharedCodeEnum.PoseHelper
        ],
        NugetPackageReferences = [
            "System.Drawing.Common",
            "Microsoft.ML.OnnxRuntime.DirectML",
            "Microsoft.ML.OnnxRuntime.Extensions"
        ],
        Name = "Pose Detection",
        Id = "9b74ccc0-f5f7-430f-bed0-712ffc063508",
        Icon = "\uE8B3")]
    internal sealed partial class PoseDetection : BaseSamplePage
=======
    private InferenceSession? _inferenceSession;
    public PoseDetection()
>>>>>>> fca92397
    {
        this.Unloaded += (s, e) => _inferenceSession?.Dispose();
        this.Loaded += (s, e) => Page_Loaded(); // <exclude-line>
        this.InitializeComponent();
    }

    // <exclude>
    private void Page_Loaded()
    {
        UploadButton.Focus(FocusState.Programmatic);
    }

    // </exclude>
    protected override async Task LoadModelAsync(SampleNavigationParameters sampleParams)
    {
        var hardwareAccelerator = sampleParams.HardwareAccelerator;
        await InitModel(sampleParams.ModelPath, hardwareAccelerator);
        sampleParams.NotifyCompletion();

        await DetectPose(Path.Join(Windows.ApplicationModel.Package.Current.InstalledLocation.Path, "Assets", "pose_default.png"));
    }

    private Task InitModel(string modelPath, HardwareAccelerator hardwareAccelerator)
    {
        return Task.Run(() =>
        {
            if (_inferenceSession != null)
            {
                return;
            }

            SessionOptions sessionOptions = new();
            sessionOptions.RegisterOrtExtensions();
            if (hardwareAccelerator == HardwareAccelerator.DML)
            {
                sessionOptions.AppendExecutionProvider_DML(DeviceUtils.GetBestDeviceId());
            }

            _inferenceSession = new InferenceSession(modelPath, sessionOptions);
        });
    }

    private async void UploadButton_Click(object sender, RoutedEventArgs e)
    {
        var window = new Window();
        var hwnd = WinRT.Interop.WindowNative.GetWindowHandle(window);

        var picker = new FileOpenPicker();
        WinRT.Interop.InitializeWithWindow.Initialize(picker, hwnd);

        picker.FileTypeFilter.Add(".png");
        picker.FileTypeFilter.Add(".jpeg");
        picker.FileTypeFilter.Add(".jpg");

        picker.ViewMode = PickerViewMode.Thumbnail;

        var file = await picker.PickSingleFileAsync();
        if (file != null)
        {
            // Call function to run inference and classify image
            UploadButton.Focus(FocusState.Programmatic);
            await DetectPose(file.Path);
        }
    }

    private async Task DetectPose(string filePath)
    {
        if (!Path.Exists(filePath))
        {
            return;
        }

        Loader.IsActive = true;
        Loader.Visibility = Visibility.Visible;
        UploadButton.Visibility = Visibility.Collapsed;

        DefaultImage.Source = new BitmapImage(new Uri(filePath));
        NarratorHelper.AnnounceImageChanged(DefaultImage, "Image changed: new upload."); // <exclude-line>

        using Bitmap image = new(filePath);

        var originalImageWidth = image.Width;
        var originalImageHeight = image.Height;

        int modelInputWidth = 256;
        int modelInputHeight = 192;

        // Resize Bitmap
        using Bitmap resizedImage = BitmapFunctions.ResizeBitmap(image, modelInputWidth, modelInputHeight);

        var predictions = await Task.Run(() =>
        {
            // Preprocessing
            Tensor<float> input = new DenseTensor<float>([1, 3, modelInputWidth, modelInputHeight]);
            input = BitmapFunctions.PreprocessBitmapWithStdDev(resizedImage, input);

            var inputMetadataName = _inferenceSession!.InputNames[0];

<<<<<<< HEAD
                // Setup inputs
                var inputs = new List<NamedOnnxValue>
                {
                    NamedOnnxValue.CreateFromTensor(inputMetadataName, input)
                };

                // Run inference
                using IDisposableReadOnlyCollection<DisposableNamedOnnxValue> results = _inferenceSession!.Run(inputs);
                var heatmaps = results[0].AsTensor<float>();

                var outputName = _inferenceSession!.OutputNames[0];
                var outputDimensions = _inferenceSession!.OutputMetadata[outputName].Dimensions;

                float outputWidth = outputDimensions[2];
                float outputHeight = outputDimensions[3];

                List<(float X, float Y)> keypointCoordinates = PoseHelper.PostProcessResults(heatmaps, originalImageWidth, originalImageHeight, outputWidth, outputHeight);
                return keypointCoordinates;
            });

            // Render predictions and create output bitmap
            using Bitmap output = PoseHelper.RenderPredictions(image, predictions, .02f);
            BitmapImage outputImage = BitmapFunctions.ConvertBitmapToBitmapImage(output);
            NarratorHelper.AnnounceImageChanged(DefaultImage, "Image changed: key points rendered."); // <exclude-line>

            DispatcherQueue.TryEnqueue(() =>
            {
                DefaultImage.Source = outputImage;
                Loader.IsActive = false;
                Loader.Visibility = Visibility.Collapsed;
                UploadButton.Visibility = Visibility.Visible;
            });
        }
=======
            // Setup inputs
            var inputs = new List<NamedOnnxValue>
            {
                NamedOnnxValue.CreateFromTensor(inputMetadataName, input)
            };

            // Run inference
            using IDisposableReadOnlyCollection<DisposableNamedOnnxValue> results = _inferenceSession!.Run(inputs);
            var heatmaps = results[0].AsTensor<float>();
            List<(float X, float Y)> keypointCoordinates = PostProcessResults(heatmaps, originalImageWidth, originalImageHeight);
            return keypointCoordinates;
        });

        // Render predictions and create output bitmap
        using Bitmap output = RenderPredictions(image, predictions);
        BitmapImage outputImage = BitmapFunctions.ConvertBitmapToBitmapImageAsync(output);
        NarratorHelper.AnnounceImageChanged(DefaultImage, "Image changed: key points rendered."); // <exclude-line>

        DispatcherQueue.TryEnqueue(() =>
        {
            DefaultImage.Source = outputImage;
            Loader.IsActive = false;
            Loader.Visibility = Visibility.Collapsed;
            UploadButton.Visibility = Visibility.Visible;
        });
    }

    private List<(float X, float Y)> PostProcessResults(Tensor<float> heatmaps, float originalWidth, float originalHeight)
    {
        List<(float X, float Y)> keypointCoordinates = [];

        // Scaling factors from heatmap (64x48) directly to original image size
        float scale_x = originalWidth / 64f;
        float scale_y = originalHeight / 48f;

        int numKeypoints = heatmaps.Dimensions[1];
        int heatmapWidth = heatmaps.Dimensions[2];
        int heatmapHeight = heatmaps.Dimensions[3];

        for (int i = 0; i < numKeypoints; i++)
        {
            float maxVal = float.MinValue;
            int maxX = 0, maxY = 0;

            for (int x = 0; x < heatmapWidth; x++)
            {
                for (int y = 0; y < heatmapHeight; y++)
                {
                    float value = heatmaps[0, i, y, x];
                    if (value > maxVal)
                    {
                        maxVal = value;
                        maxX = x;
                        maxY = y;
                    }
                }
            }

            float scaledX = maxX * scale_x;
            float scaledY = maxY * scale_y;

            keypointCoordinates.Add((scaledX, scaledY));
        }

        return keypointCoordinates;
    }

    private Bitmap RenderPredictions(Bitmap originalImage, List<(float X, float Y)> keypoints)
    {
        Bitmap outputImage = new(originalImage);

        using (Graphics g = Graphics.FromImage(outputImage))
        {
            int markerSize = (int)((originalImage.Width + originalImage.Height) * 0.02 / 2);
            Brush brush = Brushes.Red;

            using Pen linePen = new(Color.Blue, 5);
            List<(int StartIdx, int EndIdx)> connections =
            [
                (5, 6),   // Left shoulder to right shoulder
                    (5, 7),   // Left shoulder to left elbow
                    (7, 9),   // Left elbow to left wrist
                    (6, 8),   // Right shoulder to right elbow
                    (8, 10),  // Right elbow to right wrist
                    (11, 12), // Left hip to right hip
                    (5, 11),  // Left shoulder to left hip
                    (6, 12),  // Right shoulder to right hip
                    (11, 13), // Left hip to left knee
                    (13, 15), // Left knee to left ankle
                    (12, 14), // Right hip to right knee
                    (14, 16) // Right knee to right ankle
            ];

            foreach (var (startIdx, endIdx) in connections)
            {
                var (startPointX, startPointY) = keypoints[startIdx];
                var (endPointX, endPointY) = keypoints[endIdx];

                g.DrawLine(linePen, startPointX, startPointY, endPointX, endPointY);
            }

            foreach (var (x, y) in keypoints)
            {
                g.FillEllipse(brush, x - markerSize / 2, y - markerSize / 2, markerSize, markerSize);
            }
        }

        return outputImage;
>>>>>>> fca92397
    }
}<|MERGE_RESOLUTION|>--- conflicted
+++ resolved
@@ -24,7 +24,8 @@
     SharedCode = [
         SharedCodeEnum.Prediction,
         SharedCodeEnum.BitmapFunctions,
-        SharedCodeEnum.DeviceUtils
+        SharedCodeEnum.DeviceUtils,
+        SharedCodeEnum.PoseHelper
     ],
     NugetPackageReferences = [
         "System.Drawing.Common",
@@ -36,29 +37,8 @@
     Icon = "\uE8B3")]
 internal sealed partial class PoseDetection : BaseSamplePage
 {
-<<<<<<< HEAD
-    [GallerySample(
-        Model1Types = [ModelType.HRNetPose],
-        Scenario = ScenarioType.ImageDetectPose,
-        SharedCode = [
-            SharedCodeEnum.Prediction,
-            SharedCodeEnum.BitmapFunctions,
-            SharedCodeEnum.DeviceUtils,
-            SharedCodeEnum.PoseHelper
-        ],
-        NugetPackageReferences = [
-            "System.Drawing.Common",
-            "Microsoft.ML.OnnxRuntime.DirectML",
-            "Microsoft.ML.OnnxRuntime.Extensions"
-        ],
-        Name = "Pose Detection",
-        Id = "9b74ccc0-f5f7-430f-bed0-712ffc063508",
-        Icon = "\uE8B3")]
-    internal sealed partial class PoseDetection : BaseSamplePage
-=======
     private InferenceSession? _inferenceSession;
     public PoseDetection()
->>>>>>> fca92397
     {
         this.Unloaded += (s, e) => _inferenceSession?.Dispose();
         this.Loaded += (s, e) => Page_Loaded(); // <exclude-line>
@@ -157,41 +137,6 @@
 
             var inputMetadataName = _inferenceSession!.InputNames[0];
 
-<<<<<<< HEAD
-                // Setup inputs
-                var inputs = new List<NamedOnnxValue>
-                {
-                    NamedOnnxValue.CreateFromTensor(inputMetadataName, input)
-                };
-
-                // Run inference
-                using IDisposableReadOnlyCollection<DisposableNamedOnnxValue> results = _inferenceSession!.Run(inputs);
-                var heatmaps = results[0].AsTensor<float>();
-
-                var outputName = _inferenceSession!.OutputNames[0];
-                var outputDimensions = _inferenceSession!.OutputMetadata[outputName].Dimensions;
-
-                float outputWidth = outputDimensions[2];
-                float outputHeight = outputDimensions[3];
-
-                List<(float X, float Y)> keypointCoordinates = PoseHelper.PostProcessResults(heatmaps, originalImageWidth, originalImageHeight, outputWidth, outputHeight);
-                return keypointCoordinates;
-            });
-
-            // Render predictions and create output bitmap
-            using Bitmap output = PoseHelper.RenderPredictions(image, predictions, .02f);
-            BitmapImage outputImage = BitmapFunctions.ConvertBitmapToBitmapImage(output);
-            NarratorHelper.AnnounceImageChanged(DefaultImage, "Image changed: key points rendered."); // <exclude-line>
-
-            DispatcherQueue.TryEnqueue(() =>
-            {
-                DefaultImage.Source = outputImage;
-                Loader.IsActive = false;
-                Loader.Visibility = Visibility.Collapsed;
-                UploadButton.Visibility = Visibility.Visible;
-            });
-        }
-=======
             // Setup inputs
             var inputs = new List<NamedOnnxValue>
             {
@@ -201,13 +146,20 @@
             // Run inference
             using IDisposableReadOnlyCollection<DisposableNamedOnnxValue> results = _inferenceSession!.Run(inputs);
             var heatmaps = results[0].AsTensor<float>();
-            List<(float X, float Y)> keypointCoordinates = PostProcessResults(heatmaps, originalImageWidth, originalImageHeight);
+
+            var outputName = _inferenceSession!.OutputNames[0];
+            var outputDimensions = _inferenceSession!.OutputMetadata[outputName].Dimensions;
+
+            float outputWidth = outputDimensions[2];
+            float outputHeight = outputDimensions[3];
+
+            List<(float X, float Y)> keypointCoordinates = PoseHelper.PostProcessResults(heatmaps, originalImageWidth, originalImageHeight, outputWidth, outputHeight);
             return keypointCoordinates;
         });
 
         // Render predictions and create output bitmap
-        using Bitmap output = RenderPredictions(image, predictions);
-        BitmapImage outputImage = BitmapFunctions.ConvertBitmapToBitmapImageAsync(output);
+        using Bitmap output = PoseHelper.RenderPredictions(image, predictions, .02f);
+        BitmapImage outputImage = BitmapFunctions.ConvertBitmapToBitmapImage(output);
         NarratorHelper.AnnounceImageChanged(DefaultImage, "Image changed: key points rendered."); // <exclude-line>
 
         DispatcherQueue.TryEnqueue(() =>
@@ -218,88 +170,4 @@
             UploadButton.Visibility = Visibility.Visible;
         });
     }
-
-    private List<(float X, float Y)> PostProcessResults(Tensor<float> heatmaps, float originalWidth, float originalHeight)
-    {
-        List<(float X, float Y)> keypointCoordinates = [];
-
-        // Scaling factors from heatmap (64x48) directly to original image size
-        float scale_x = originalWidth / 64f;
-        float scale_y = originalHeight / 48f;
-
-        int numKeypoints = heatmaps.Dimensions[1];
-        int heatmapWidth = heatmaps.Dimensions[2];
-        int heatmapHeight = heatmaps.Dimensions[3];
-
-        for (int i = 0; i < numKeypoints; i++)
-        {
-            float maxVal = float.MinValue;
-            int maxX = 0, maxY = 0;
-
-            for (int x = 0; x < heatmapWidth; x++)
-            {
-                for (int y = 0; y < heatmapHeight; y++)
-                {
-                    float value = heatmaps[0, i, y, x];
-                    if (value > maxVal)
-                    {
-                        maxVal = value;
-                        maxX = x;
-                        maxY = y;
-                    }
-                }
-            }
-
-            float scaledX = maxX * scale_x;
-            float scaledY = maxY * scale_y;
-
-            keypointCoordinates.Add((scaledX, scaledY));
-        }
-
-        return keypointCoordinates;
-    }
-
-    private Bitmap RenderPredictions(Bitmap originalImage, List<(float X, float Y)> keypoints)
-    {
-        Bitmap outputImage = new(originalImage);
-
-        using (Graphics g = Graphics.FromImage(outputImage))
-        {
-            int markerSize = (int)((originalImage.Width + originalImage.Height) * 0.02 / 2);
-            Brush brush = Brushes.Red;
-
-            using Pen linePen = new(Color.Blue, 5);
-            List<(int StartIdx, int EndIdx)> connections =
-            [
-                (5, 6),   // Left shoulder to right shoulder
-                    (5, 7),   // Left shoulder to left elbow
-                    (7, 9),   // Left elbow to left wrist
-                    (6, 8),   // Right shoulder to right elbow
-                    (8, 10),  // Right elbow to right wrist
-                    (11, 12), // Left hip to right hip
-                    (5, 11),  // Left shoulder to left hip
-                    (6, 12),  // Right shoulder to right hip
-                    (11, 13), // Left hip to left knee
-                    (13, 15), // Left knee to left ankle
-                    (12, 14), // Right hip to right knee
-                    (14, 16) // Right knee to right ankle
-            ];
-
-            foreach (var (startIdx, endIdx) in connections)
-            {
-                var (startPointX, startPointY) = keypoints[startIdx];
-                var (endPointX, endPointY) = keypoints[endIdx];
-
-                g.DrawLine(linePen, startPointX, startPointY, endPointX, endPointY);
-            }
-
-            foreach (var (x, y) in keypoints)
-            {
-                g.FillEllipse(brush, x - markerSize / 2, y - markerSize / 2, markerSize, markerSize);
-            }
-        }
-
-        return outputImage;
->>>>>>> fca92397
-    }
 }