--- conflicted
+++ resolved
@@ -154,13 +154,8 @@
             return finalOutputBitmap;
         });
 
-<<<<<<< HEAD
-            BitmapImage outputImage = BitmapFunctions.ConvertBitmapToBitmapImage(bitmapOutput);
-            NarratorHelper.AnnounceImageChanged(DefaultImage, "Image enhancement complete.");  // <exclude-line>
-=======
-        BitmapImage outputImage = BitmapFunctions.ConvertBitmapToBitmapImageAsync(bitmapOutput);
+        BitmapImage outputImage = BitmapFunctions.ConvertBitmapToBitmapImage(bitmapOutput);
         NarratorHelper.AnnounceImageChanged(DefaultImage, "Image enhancement complete.");  // <exclude-line>
->>>>>>> fca92397
 
         bitmapOutput.Dispose();
 
