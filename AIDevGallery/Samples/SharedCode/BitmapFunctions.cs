﻿// Copyright (c) Microsoft Corporation. All rights reserved.
// Licensed under the MIT License.

using Microsoft.ML.OnnxRuntime;
using Microsoft.ML.OnnxRuntime.Tensors;
using Microsoft.UI.Xaml.Media.Imaging;
using System;
using System.Collections.Generic;
using System.Drawing;
using System.Drawing.Imaging;
using System.IO;
using System.Runtime.InteropServices;
using System.Runtime.InteropServices.WindowsRuntime;
using Windows.Storage.Streams;

namespace AIDevGallery.Samples.SharedCode;

internal class BitmapFunctions
{
    private static readonly float[] Mean = [0.485f, 0.456f, 0.406f];
    private static readonly float[] StdDev = [0.229f, 0.224f, 0.225f];

    public static Bitmap ResizeBitmap(Bitmap originalBitmap, int newWidth, int newHeight)
    {
        Bitmap resizedBitmap = new(newWidth, newHeight);
        using (Graphics graphics = Graphics.FromImage(resizedBitmap))
        {
            graphics.InterpolationMode = System.Drawing.Drawing2D.InterpolationMode.HighQualityBicubic;
            graphics.DrawImage(originalBitmap, 0, 0, newWidth, newHeight);
        }

        return resizedBitmap;
    }

    public static Bitmap ResizeWithPadding(Bitmap originalBitmap, int targetWidth, int targetHeight)
    {
        // Determine the scaling factor to fit the image within the target dimensions
        float scale = Math.Min((float)targetWidth / originalBitmap.Width, (float)targetHeight / originalBitmap.Height);

        // Calculate the new width and height based on the scaling factor
        int scaledWidth = (int)(originalBitmap.Width * scale);
        int scaledHeight = (int)(originalBitmap.Height * scale);

        // Center the image within the target dimensions
        int offsetX = (targetWidth - scaledWidth) / 2;
        int offsetY = (targetHeight - scaledHeight) / 2;

        // Create a new bitmap with the target dimensions and a white background for padding
        Bitmap paddedBitmap = new(targetWidth, targetHeight);
        using (Graphics graphics = Graphics.FromImage(paddedBitmap))
        {
            graphics.Clear(Color.White); // Set background color for padding to white
            graphics.InterpolationMode = System.Drawing.Drawing2D.InterpolationMode.HighQualityBicubic;

            // Draw the scaled image onto the center of the new bitmap
            graphics.DrawImage(originalBitmap, offsetX, offsetY, scaledWidth, scaledHeight);
        }

        return paddedBitmap;
    }

    public static Tensor<float> PreprocessBitmapWithStdDev(Bitmap bitmap, Tensor<float> input)
    {
        int width = bitmap.Width;
        int height = bitmap.Height;

        BitmapData bmpData = bitmap.LockBits(new Rectangle(0, 0, width, height), ImageLockMode.ReadOnly, PixelFormat.Format24bppRgb);

        int stride = bmpData.Stride;
        IntPtr ptr = bmpData.Scan0;
        int bytes = Math.Abs(stride) * height;
        byte[] rgbValues = new byte[bytes];

        Marshal.Copy(ptr, rgbValues, 0, bytes);

        for (int y = 0; y < height; y++)
        {
            for (int x = 0; x < width; x++)
            {
                int index = y * stride + x * 3;
                byte blue = rgbValues[index];
                byte green = rgbValues[index + 1];
                byte red = rgbValues[index + 2];

                input[0, 0, y, x] = ((red / 255f) - Mean[0]) / StdDev[0];
                input[0, 1, y, x] = ((green / 255f) - Mean[1]) / StdDev[1];
                input[0, 2, y, x] = ((blue / 255f) - Mean[2]) / StdDev[2];
            }
        }

        bitmap.UnlockBits(bmpData);

        return input;
    }

    public static Tensor<float> PreprocessBitmapWithoutNormalization(Bitmap bitmap, Tensor<float> input)
    {
        int width = bitmap.Width;
        int height = bitmap.Height;

        BitmapData bmpData = bitmap.LockBits(new System.Drawing.Rectangle(0, 0, width, height), ImageLockMode.ReadOnly, PixelFormat.Format24bppRgb);

        int stride = bmpData.Stride;
        IntPtr ptr = bmpData.Scan0;
        int bytes = Math.Abs(stride) * height;
        byte[] rgbValues = new byte[bytes];

        Marshal.Copy(ptr, rgbValues, 0, bytes);

        for (int y = 0; y < height; y++)
        {
            for (int x = 0; x < width; x++)
            {
                int index = y * stride + x * 3;
                byte blue = rgbValues[index];
                byte green = rgbValues[index + 1];
                byte red = rgbValues[index + 2];

                input[0, 0, y, x] = red / 255f;
                input[0, 1, y, x] = green / 255f;
                input[0, 2, y, x] = blue / 255f;
            }
        }

        bitmap.UnlockBits(bmpData);

        return input;
    }

<<<<<<< HEAD
        public static Tensor<float> PreprocessBitmapForYOLO(Bitmap bitmap, Tensor<float> input)
        {
            int width = bitmap.Width;
            int height = bitmap.Height;

            BitmapData bmpData = bitmap.LockBits(new System.Drawing.Rectangle(0, 0, width, height), ImageLockMode.ReadOnly, PixelFormat.Format24bppRgb);

            int stride = bmpData.Stride;
            IntPtr ptr = bmpData.Scan0;
            int bytes = Math.Abs(stride) * height;
            byte[] rgbValues = new byte[bytes];

            Marshal.Copy(ptr, rgbValues, 0, bytes);

            for (int y = 0; y < height; y++)
            {
                for (int x = 0; x < width; x++)
                {
                    int index = y * stride + x * 3;
                    byte blue = rgbValues[index];
                    byte green = rgbValues[index + 1];
                    byte red = rgbValues[index + 2];

                    // The reason this needs its own function is because the variables are in different places in the input
                    input[0, y, x, 0] = red / 255f;
                    input[0, y, x, 1] = green / 255f;
                    input[0, y, x, 2] = blue / 255f;
                }
            }

            bitmap.UnlockBits(bmpData);

            return input;
        }

        public static DenseTensor<float> PreprocessBitmapForObjectDetection(Bitmap bitmap, int paddedHeight, int paddedWidth)
        {
            int width = bitmap.Width;
            int height = bitmap.Height;
            DenseTensor<float> input = new([3, paddedHeight, paddedWidth]);
=======
    public static DenseTensor<float> PreprocessBitmapForObjectDetection(Bitmap bitmap, int paddedHeight, int paddedWidth)
    {
        int width = bitmap.Width;
        int height = bitmap.Height;
        DenseTensor<float> input = new([3, paddedHeight, paddedWidth]);
>>>>>>> fca92397

        BitmapData bmpData = bitmap.LockBits(new Rectangle(0, 0, width, height), ImageLockMode.ReadOnly, PixelFormat.Format24bppRgb);

        int stride = bmpData.Stride;
        IntPtr ptr = bmpData.Scan0;
        int bytes = Math.Abs(stride) * height;
        byte[] rgbValues = new byte[bytes];

        Marshal.Copy(ptr, rgbValues, 0, bytes);

        for (int y = paddedHeight - height; y < height; y++)
        {
            for (int x = paddedWidth - width; x < width; x++)
            {
                int index = (y - (paddedHeight - height)) * stride + (x - (paddedWidth - width)) * 3;
                byte blue = rgbValues[index];
                byte green = rgbValues[index + 1];
                byte red = rgbValues[index + 2];

                input[0, y, x] = blue - Mean[0];
                input[1, y, x] = green - Mean[1];
                input[2, y, x] = red - Mean[2];
            }
        }

        bitmap.UnlockBits(bmpData);

        return input;
    }

<<<<<<< HEAD
        public static BitmapImage RenderPredictions(Bitmap image, List<Prediction> predictions)
        {
            // Draw prediciton
            using Graphics g = Graphics.FromImage(image);
            int markerSize = (int)((image.Width + image.Height) * 0.02 / 2);
            int fontSize = (int)((image.Width + image.Height) * .02 / 2);
            fontSize = Math.Max(fontSize, 1);
            using Pen pen = new(Color.Red, markerSize / 10);
            using Brush brush = new SolidBrush(Color.White);
            using Font font = new("Arial", fontSize);
            foreach (var p in predictions)
=======
    public static void DrawPredictions(Bitmap bitmap, List<Prediction> predictions)
    {
        using Graphics g = Graphics.FromImage(bitmap);
        int markerSize = (int)((bitmap.Width + bitmap.Height) * 0.02 / 2);
        int fontSize = (int)((bitmap.Width + bitmap.Height) * .02 / 2);
        fontSize = Math.Max(fontSize, 1);
        using Pen pen = new(Color.Red, markerSize / 10);
        using Brush brush = new SolidBrush(Color.White);
        using Font font = new("Arial", fontSize);
        foreach (var p in predictions)
        {
            if (p == null || p.Box == null)
>>>>>>> fca92397
            {
                continue;
            }
<<<<<<< HEAD

            // returns bitmap image
            BitmapImage bitmapImage = new();
            using (MemoryStream memoryStream = new())
            {
                image.Save(memoryStream, System.Drawing.Imaging.ImageFormat.Png);

                memoryStream.Position = 0;

                bitmapImage.SetSource(memoryStream.AsRandomAccessStream());
            }

            return bitmapImage;
        }

        // For super resolution
        public static Bitmap CropAndScale(Bitmap paddedBitmap, int originalWidth, int originalHeight, int modelScalingFactor)
        {
            float scale = Math.Min(128f / originalWidth, 128f / originalHeight);
=======

            // Draw the box
            g.DrawLine(pen, p.Box.Xmin, p.Box.Ymin, p.Box.Xmax, p.Box.Ymin);
            g.DrawLine(pen, p.Box.Xmax, p.Box.Ymin, p.Box.Xmax, p.Box.Ymax);
            g.DrawLine(pen, p.Box.Xmax, p.Box.Ymax, p.Box.Xmin, p.Box.Ymax);
            g.DrawLine(pen, p.Box.Xmin, p.Box.Ymax, p.Box.Xmin, p.Box.Ymin);
>>>>>>> fca92397

            // Draw the label and confidence
            string labelText = $"{p.Label}, {p.Confidence:0.00}";
            g.DrawString(labelText, font, brush, new PointF(p.Box.Xmin, p.Box.Ymin));
        }
    }

    public static Bitmap CropAndScale(Bitmap paddedBitmap, int originalWidth, int originalHeight, int modelScalingFactor)
    {
        float scale = Math.Min(128f / originalWidth, 128f / originalHeight);

        // Calculate the dimensions of the cropped area
        int cropWidth = (int)(originalWidth * scale * modelScalingFactor);
        int cropHeight = (int)(originalHeight * scale * modelScalingFactor);

        // Calculate the offset to locate the padded content in the 512x512 image
        int offsetX = (paddedBitmap.Width - cropWidth) / 2;
        int offsetY = (paddedBitmap.Height - cropHeight) / 2;

        // Crop the region containing the actual content
        Rectangle cropArea = new(offsetX, offsetY, cropWidth, cropHeight);
        using Bitmap croppedBitmap = paddedBitmap.Clone(cropArea, paddedBitmap.PixelFormat);

        // Scale the cropped bitmap to {modelScalingFactor} times the original image dimensions
        int finalWidth = originalWidth * modelScalingFactor;
        int finalHeight = originalHeight * modelScalingFactor;
        Bitmap scaledBitmap = new(finalWidth, finalHeight);

        using (Graphics graphics = Graphics.FromImage(scaledBitmap))
        {
            graphics.InterpolationMode = System.Drawing.Drawing2D.InterpolationMode.HighQualityBicubic;
            graphics.DrawImage(croppedBitmap, 0, 0, finalWidth, finalHeight);
        }

        return scaledBitmap;
    }

    public static Bitmap TensorToBitmap(IDisposableReadOnlyCollection<DisposableNamedOnnxValue> tensor)
    {
        var outputTensor = tensor[0].AsTensor<float>();
        int height = outputTensor.Dimensions[2];  // 512
        int width = outputTensor.Dimensions[3];   // 512

        // Create the bitmap
        Bitmap bitmap = new(width, height, PixelFormat.Format24bppRgb);
        BitmapData bmpData = bitmap.LockBits(
            new Rectangle(0, 0, width, height),
            ImageLockMode.WriteOnly,
            PixelFormat.Format24bppRgb);

        int stride = bmpData.Stride;
        IntPtr ptr = bmpData.Scan0;
        byte[] pixelData = new byte[Math.Abs(stride) * height];

        // Fill the pixel data
        for (int y = 0; y < height; y++)
        {
<<<<<<< HEAD
            // Assumes output tensor shape [batch, c, w, h]
            var outputTensor = tensor[0].AsTensor<float>();
            int height = outputTensor.Dimensions[2];
            int width = outputTensor.Dimensions[3];

            // Create the bitmap
            Bitmap bitmap = new(width, height, PixelFormat.Format24bppRgb);
            BitmapData bmpData = bitmap.LockBits(
                new Rectangle(0, 0, width, height),
                ImageLockMode.WriteOnly,
                PixelFormat.Format24bppRgb);

            int stride = bmpData.Stride;
            IntPtr ptr = bmpData.Scan0;
            byte[] pixelData = new byte[Math.Abs(stride) * height];

            // Fill the pixel data
            for (int y = 0; y < height; y++)
=======
            for (int x = 0; x < width; x++)
>>>>>>> fca92397
            {
                int index = (y * stride) + (x * 3);

                // Extract RGB values from the tensor (assume [0,1] range)
                float rVal = outputTensor[0, 0, y, x];  // Red
                float gVal = outputTensor[0, 1, y, x];  // Green
                float bVal = outputTensor[0, 2, y, x];  // Blue

                // Scale to [0, 255] and clamp
                byte r = (byte)Math.Clamp(rVal * 255, 0, 255);
                byte g = (byte)Math.Clamp(gVal * 255, 0, 255);
                byte b = (byte)Math.Clamp(bVal * 255, 0, 255);

                // Store pixel values in BGR order
                pixelData[index] = b;
                pixelData[index + 1] = g;
                pixelData[index + 2] = r;
            }
        }

        // Copy the pixel data to the bitmap
        Marshal.Copy(pixelData, 0, ptr, pixelData.Length);
        bitmap.UnlockBits(bmpData);

        return bitmap;
    }

<<<<<<< HEAD
        // Crops bitmap given a prediciton box
        public static Bitmap CropImage(Bitmap originalImage, Box box)
        {
            int xmin = Math.Max(0, (int)box.Xmin);
            int ymin = Math.Max(0, (int)box.Ymin);
            int width = Math.Min(originalImage.Width - xmin, (int)(box.Xmax - box.Xmin));
            int height = Math.Min(originalImage.Height - ymin, (int)(box.Ymax - box.Ymin));

            Rectangle cropRectangle = new(xmin, ymin, width, height);
            return originalImage.Clone(cropRectangle, originalImage.PixelFormat);
        }

        // Overlays cropped section a bitmap inside the original image in the Box region
        public static Bitmap OverlayImage(Bitmap originalImage, Bitmap overlay, Box box)
        {
            using Graphics graphics = Graphics.FromImage(originalImage);

            // Scale the overlay to match the bounding box size
            graphics.DrawImage(overlay, new Rectangle(
                (int)box.Xmin,
                (int)box.Ymin,
                (int)(box.Xmax - box.Xmin),
                (int)(box.Ymax - box.Ymin)));

            return originalImage;
        }

        public static BitmapImage ConvertBitmapToBitmapImage(Bitmap bitmap)
        {
            using var stream = new InMemoryRandomAccessStream();
=======
    public static BitmapImage ConvertBitmapToBitmapImageAsync(Bitmap bitmap)
    {
        using var stream = new InMemoryRandomAccessStream();
>>>>>>> fca92397

        // Save the bitmap to a stream
        bitmap.Save(stream.AsStream(), ImageFormat.Png);
        stream.Seek(0);

        // Create a BitmapImage from the stream
        BitmapImage bitmapImage = new();
        bitmapImage.SetSource(stream);

        return bitmapImage;
    }
}<|MERGE_RESOLUTION|>--- conflicted
+++ resolved
@@ -127,54 +127,46 @@
         return input;
     }
 
-<<<<<<< HEAD
-        public static Tensor<float> PreprocessBitmapForYOLO(Bitmap bitmap, Tensor<float> input)
-        {
-            int width = bitmap.Width;
-            int height = bitmap.Height;
-
-            BitmapData bmpData = bitmap.LockBits(new System.Drawing.Rectangle(0, 0, width, height), ImageLockMode.ReadOnly, PixelFormat.Format24bppRgb);
-
-            int stride = bmpData.Stride;
-            IntPtr ptr = bmpData.Scan0;
-            int bytes = Math.Abs(stride) * height;
-            byte[] rgbValues = new byte[bytes];
-
-            Marshal.Copy(ptr, rgbValues, 0, bytes);
-
-            for (int y = 0; y < height; y++)
-            {
-                for (int x = 0; x < width; x++)
-                {
-                    int index = y * stride + x * 3;
-                    byte blue = rgbValues[index];
-                    byte green = rgbValues[index + 1];
-                    byte red = rgbValues[index + 2];
-
-                    // The reason this needs its own function is because the variables are in different places in the input
-                    input[0, y, x, 0] = red / 255f;
-                    input[0, y, x, 1] = green / 255f;
-                    input[0, y, x, 2] = blue / 255f;
-                }
-            }
-
-            bitmap.UnlockBits(bmpData);
-
-            return input;
-        }
-
-        public static DenseTensor<float> PreprocessBitmapForObjectDetection(Bitmap bitmap, int paddedHeight, int paddedWidth)
-        {
-            int width = bitmap.Width;
-            int height = bitmap.Height;
-            DenseTensor<float> input = new([3, paddedHeight, paddedWidth]);
-=======
+    public static Tensor<float> PreprocessBitmapForYOLO(Bitmap bitmap, Tensor<float> input)
+    {
+        int width = bitmap.Width;
+        int height = bitmap.Height;
+
+        BitmapData bmpData = bitmap.LockBits(new System.Drawing.Rectangle(0, 0, width, height), ImageLockMode.ReadOnly, PixelFormat.Format24bppRgb);
+
+        int stride = bmpData.Stride;
+        IntPtr ptr = bmpData.Scan0;
+        int bytes = Math.Abs(stride) * height;
+        byte[] rgbValues = new byte[bytes];
+
+        Marshal.Copy(ptr, rgbValues, 0, bytes);
+
+        for (int y = 0; y < height; y++)
+        {
+            for (int x = 0; x < width; x++)
+            {
+                int index = y * stride + x * 3;
+                byte blue = rgbValues[index];
+                byte green = rgbValues[index + 1];
+                byte red = rgbValues[index + 2];
+
+                // The reason this needs its own function is because the variables are in different places in the input
+                input[0, y, x, 0] = red / 255f;
+                input[0, y, x, 1] = green / 255f;
+                input[0, y, x, 2] = blue / 255f;
+            }
+        }
+
+        bitmap.UnlockBits(bmpData);
+
+        return input;
+    }
+
     public static DenseTensor<float> PreprocessBitmapForObjectDetection(Bitmap bitmap, int paddedHeight, int paddedWidth)
     {
         int width = bitmap.Width;
         int height = bitmap.Height;
         DenseTensor<float> input = new([3, paddedHeight, paddedWidth]);
->>>>>>> fca92397
 
         BitmapData bmpData = bitmap.LockBits(new Rectangle(0, 0, width, height), ImageLockMode.ReadOnly, PixelFormat.Format24bppRgb);
 
@@ -205,24 +197,12 @@
         return input;
     }
 
-<<<<<<< HEAD
-        public static BitmapImage RenderPredictions(Bitmap image, List<Prediction> predictions)
-        {
-            // Draw prediciton
-            using Graphics g = Graphics.FromImage(image);
-            int markerSize = (int)((image.Width + image.Height) * 0.02 / 2);
-            int fontSize = (int)((image.Width + image.Height) * .02 / 2);
-            fontSize = Math.Max(fontSize, 1);
-            using Pen pen = new(Color.Red, markerSize / 10);
-            using Brush brush = new SolidBrush(Color.White);
-            using Font font = new("Arial", fontSize);
-            foreach (var p in predictions)
-=======
-    public static void DrawPredictions(Bitmap bitmap, List<Prediction> predictions)
-    {
-        using Graphics g = Graphics.FromImage(bitmap);
-        int markerSize = (int)((bitmap.Width + bitmap.Height) * 0.02 / 2);
-        int fontSize = (int)((bitmap.Width + bitmap.Height) * .02 / 2);
+    public static BitmapImage RenderPredictions(Bitmap image, List<Prediction> predictions)
+    {
+        // Draw prediciton
+        using Graphics g = Graphics.FromImage(image);
+        int markerSize = (int)((image.Width + image.Height) * 0.02 / 2);
+        int fontSize = (int)((image.Width + image.Height) * .02 / 2);
         fontSize = Math.Max(fontSize, 1);
         using Pen pen = new(Color.Red, markerSize / 10);
         using Brush brush = new SolidBrush(Color.White);
@@ -230,45 +210,36 @@
         foreach (var p in predictions)
         {
             if (p == null || p.Box == null)
->>>>>>> fca92397
             {
                 continue;
             }
-<<<<<<< HEAD
-
-            // returns bitmap image
-            BitmapImage bitmapImage = new();
-            using (MemoryStream memoryStream = new())
-            {
-                image.Save(memoryStream, System.Drawing.Imaging.ImageFormat.Png);
-
-                memoryStream.Position = 0;
-
-                bitmapImage.SetSource(memoryStream.AsRandomAccessStream());
-            }
-
-            return bitmapImage;
-        }
-
-        // For super resolution
-        public static Bitmap CropAndScale(Bitmap paddedBitmap, int originalWidth, int originalHeight, int modelScalingFactor)
-        {
-            float scale = Math.Min(128f / originalWidth, 128f / originalHeight);
-=======
 
             // Draw the box
             g.DrawLine(pen, p.Box.Xmin, p.Box.Ymin, p.Box.Xmax, p.Box.Ymin);
             g.DrawLine(pen, p.Box.Xmax, p.Box.Ymin, p.Box.Xmax, p.Box.Ymax);
             g.DrawLine(pen, p.Box.Xmax, p.Box.Ymax, p.Box.Xmin, p.Box.Ymax);
             g.DrawLine(pen, p.Box.Xmin, p.Box.Ymax, p.Box.Xmin, p.Box.Ymin);
->>>>>>> fca92397
 
             // Draw the label and confidence
             string labelText = $"{p.Label}, {p.Confidence:0.00}";
             g.DrawString(labelText, font, brush, new PointF(p.Box.Xmin, p.Box.Ymin));
         }
-    }
-
+
+        // returns bitmap image
+        BitmapImage bitmapImage = new();
+        using (MemoryStream memoryStream = new())
+        {
+            image.Save(memoryStream, System.Drawing.Imaging.ImageFormat.Png);
+
+            memoryStream.Position = 0;
+
+            bitmapImage.SetSource(memoryStream.AsRandomAccessStream());
+        }
+
+        return bitmapImage;
+    }
+
+    // For super resolution
     public static Bitmap CropAndScale(Bitmap paddedBitmap, int originalWidth, int originalHeight, int modelScalingFactor)
     {
         float scale = Math.Min(128f / originalWidth, 128f / originalHeight);
@@ -301,9 +272,10 @@
 
     public static Bitmap TensorToBitmap(IDisposableReadOnlyCollection<DisposableNamedOnnxValue> tensor)
     {
+        // Assumes output tensor shape [batch, c, w, h]
         var outputTensor = tensor[0].AsTensor<float>();
-        int height = outputTensor.Dimensions[2];  // 512
-        int width = outputTensor.Dimensions[3];   // 512
+        int height = outputTensor.Dimensions[2];
+        int width = outputTensor.Dimensions[3];
 
         // Create the bitmap
         Bitmap bitmap = new(width, height, PixelFormat.Format24bppRgb);
@@ -319,28 +291,7 @@
         // Fill the pixel data
         for (int y = 0; y < height; y++)
         {
-<<<<<<< HEAD
-            // Assumes output tensor shape [batch, c, w, h]
-            var outputTensor = tensor[0].AsTensor<float>();
-            int height = outputTensor.Dimensions[2];
-            int width = outputTensor.Dimensions[3];
-
-            // Create the bitmap
-            Bitmap bitmap = new(width, height, PixelFormat.Format24bppRgb);
-            BitmapData bmpData = bitmap.LockBits(
-                new Rectangle(0, 0, width, height),
-                ImageLockMode.WriteOnly,
-                PixelFormat.Format24bppRgb);
-
-            int stride = bmpData.Stride;
-            IntPtr ptr = bmpData.Scan0;
-            byte[] pixelData = new byte[Math.Abs(stride) * height];
-
-            // Fill the pixel data
-            for (int y = 0; y < height; y++)
-=======
             for (int x = 0; x < width; x++)
->>>>>>> fca92397
             {
                 int index = (y * stride) + (x * 3);
 
@@ -368,42 +319,36 @@
         return bitmap;
     }
 
-<<<<<<< HEAD
-        // Crops bitmap given a prediciton box
-        public static Bitmap CropImage(Bitmap originalImage, Box box)
-        {
-            int xmin = Math.Max(0, (int)box.Xmin);
-            int ymin = Math.Max(0, (int)box.Ymin);
-            int width = Math.Min(originalImage.Width - xmin, (int)(box.Xmax - box.Xmin));
-            int height = Math.Min(originalImage.Height - ymin, (int)(box.Ymax - box.Ymin));
-
-            Rectangle cropRectangle = new(xmin, ymin, width, height);
-            return originalImage.Clone(cropRectangle, originalImage.PixelFormat);
-        }
-
-        // Overlays cropped section a bitmap inside the original image in the Box region
-        public static Bitmap OverlayImage(Bitmap originalImage, Bitmap overlay, Box box)
-        {
-            using Graphics graphics = Graphics.FromImage(originalImage);
-
-            // Scale the overlay to match the bounding box size
-            graphics.DrawImage(overlay, new Rectangle(
-                (int)box.Xmin,
-                (int)box.Ymin,
-                (int)(box.Xmax - box.Xmin),
-                (int)(box.Ymax - box.Ymin)));
-
-            return originalImage;
-        }
-
-        public static BitmapImage ConvertBitmapToBitmapImage(Bitmap bitmap)
-        {
-            using var stream = new InMemoryRandomAccessStream();
-=======
-    public static BitmapImage ConvertBitmapToBitmapImageAsync(Bitmap bitmap)
+    // Crops bitmap given a prediciton box
+    public static Bitmap CropImage(Bitmap originalImage, Box box)
+    {
+        int xmin = Math.Max(0, (int)box.Xmin);
+        int ymin = Math.Max(0, (int)box.Ymin);
+        int width = Math.Min(originalImage.Width - xmin, (int)(box.Xmax - box.Xmin));
+        int height = Math.Min(originalImage.Height - ymin, (int)(box.Ymax - box.Ymin));
+
+        Rectangle cropRectangle = new(xmin, ymin, width, height);
+        return originalImage.Clone(cropRectangle, originalImage.PixelFormat);
+    }
+
+    // Overlays cropped section a bitmap inside the original image in the Box region
+    public static Bitmap OverlayImage(Bitmap originalImage, Bitmap overlay, Box box)
+    {
+        using Graphics graphics = Graphics.FromImage(originalImage);
+
+        // Scale the overlay to match the bounding box size
+        graphics.DrawImage(overlay, new Rectangle(
+            (int)box.Xmin,
+            (int)box.Ymin,
+            (int)(box.Xmax - box.Xmin),
+            (int)(box.Ymax - box.Ymin)));
+
+        return originalImage;
+    }
+
+    public static BitmapImage ConvertBitmapToBitmapImage(Bitmap bitmap)
     {
         using var stream = new InMemoryRandomAccessStream();
->>>>>>> fca92397
 
         // Save the bitmap to a stream
         bitmap.Save(stream.AsStream(), ImageFormat.Png);
