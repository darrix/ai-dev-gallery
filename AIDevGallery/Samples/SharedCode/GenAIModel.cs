--- conflicted
+++ resolved
@@ -18,18 +18,7 @@
 {
     private const string TEMPLATE_PLACEHOLDER = "{{CONTENT}}";
 
-<<<<<<< HEAD
-=======
-    // Search Options
-    private const int DefaultTopK = 50;
-    private const float DefaultTopP = 0.9f;
-    private const float DefaultTemperature = 1;
-    private const int DefaultMinLength = 0;
-    public const int DefaultMaxLength = 1024;
-    private const bool DefaultDoSample = false;
-
     private readonly ChatClientMetadata _metadata;
->>>>>>> 1838cf4c
     private Model? _model;
     private Tokenizer? _tokenizer;
     private LlmPromptTemplate? _template;
