--- conflicted
+++ resolved
@@ -15,11 +15,7 @@
             <RowDefinition Height="*" />
         </Grid.RowDefinitions>
         <Grid.ColumnDefinitions>
-<<<<<<< HEAD
-            <ColumnDefinition Width="Auto" />
-=======
             <ColumnDefinition Width="*" />
->>>>>>> 4aec77e2
             <ColumnDefinition Width="*" />
         </Grid.ColumnDefinitions>
         <StackPanel
