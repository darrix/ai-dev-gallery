// Copyright (c) Microsoft Corporation. All rights reserved.
// Licensed under the MIT License.

using AIDevGallery.Models;
using AIDevGallery.Samples.Attributes;
using AIDevGallery.Samples.SharedCode;
using Microsoft.Graphics.Imaging;
using Microsoft.UI;
using Microsoft.UI.Xaml;
using Microsoft.UI.Xaml.Controls;
using Microsoft.UI.Xaml.Input;
using Microsoft.UI.Xaml.Media;
using Microsoft.UI.Xaml.Media.Imaging;
using Microsoft.UI.Xaml.Shapes;
using System;
using System.Collections.Generic;
using System.Linq;
using System.Runtime.InteropServices.WindowsRuntime;
using System.Threading.Tasks;
using Windows.ApplicationModel.DataTransfer;
using Windows.Graphics;
using Windows.Graphics.Imaging;
using Windows.Storage;
using Windows.Storage.Pickers;
using Windows.Storage.Streams;

namespace AIDevGallery.Samples.WCRAPIs;

[GallerySample(
    Name = "Remove Background",
    Model1Types = [ModelType.BackgroundRemover],
    Scenario = ScenarioType.ImageBackgroundRemover,
    Id = "79eca6f0-3092-4b6f-9a81-94a2aff22559",
    SharedCode = [SharedCodeEnum.WcrModelDownloaderCs, SharedCodeEnum.WcrModelDownloaderXaml],
    Icon = "\uEE6F")]
internal sealed partial class BackgroundRemover : BaseSamplePage
{
    private readonly List<PointInt32> _selectionPoints = [];
    private SoftwareBitmap? _inputBitmap;

    public BackgroundRemover()
    {
        this.InitializeComponent();
    }

    protected override Task LoadModelAsync(SampleNavigationParameters sampleParams)
    {
        if (!ImageObjectExtractor.IsAvailable())
        {
<<<<<<< HEAD
            WcrModelDownloader.State = WcrApiDownloadState.Downloaded;
            await LoadDefaultImage(); // <exclude-line>
=======
            WcrModelDownloader.State = WcrApiDownloadState.NotStarted;
            _ = WcrModelDownloader.SetDownloadOperation(ModelType.BackgroundRemover, sampleParams.SampleId, ImageObjectExtractor.MakeAvailableAsync); // <exclude-line>
>>>>>>> 2b80d5b0
        }

        sampleParams.NotifyCompletion();
        return Task.CompletedTask;
    }

    private async void WcrModelDownloader_DownloadClicked(object sender, EventArgs e)
    {
        var operation = ImageObjectExtractor.MakeAvailableAsync();

        var success = await WcrModelDownloader.SetDownloadOperation(operation);

        // <exclude>
        if (success)
        {
            await LoadDefaultImage();
        }
    }

    private async Task LoadDefaultImage()
    {
        var file = await StorageFile.GetFileFromPathAsync(Windows.ApplicationModel.Package.Current.InstalledLocation.Path + "\\Assets\\pose_default.png");
        using var stream = await file.OpenReadAsync();
        await SetImage(stream);

        // </exclude>
    }

    private async void LoadImage_Click(object sender, RoutedEventArgs e)
    {
        SendSampleInteractedEvent("LoadImageClicked");
        var window = new Window();
        var hwnd = WinRT.Interop.WindowNative.GetWindowHandle(window);

        var picker = new FileOpenPicker();

        WinRT.Interop.InitializeWithWindow.Initialize(picker, hwnd);

        picker.FileTypeFilter.Add(".png");
        picker.FileTypeFilter.Add(".jpeg");
        picker.FileTypeFilter.Add(".jpg");

        picker.ViewMode = PickerViewMode.Thumbnail;

        var file = await picker.PickSingleFileAsync();
        if (file != null)
        {
            using var stream = await file.OpenReadAsync();
            await SetImage(stream);
        }
    }

    private async void PasteImage_Click(object sender, RoutedEventArgs e)
    {
        SendSampleInteractedEvent("PasteImageClicked");
        var package = Clipboard.GetContent();
        if (package.Contains(StandardDataFormats.Bitmap))
        {
            var streamRef = await package.GetBitmapAsync();

            using IRandomAccessStream stream = await streamRef.OpenReadAsync();
            await SetImage(stream);
        }
        else if (package.Contains(StandardDataFormats.StorageItems))
        {
            var storageItems = await package.GetStorageItemsAsync();
            if (IsImageFile(storageItems[0].Path))
            {
                try
                {
                    var storageFile = await StorageFile.GetFileFromPathAsync(storageItems[0].Path);
                    using var stream = await storageFile.OpenReadAsync();
                    await SetImage(stream);
                }
                catch
                {
                    Console.WriteLine("Invalid Image File");
                }
            }
        }
    }

    private static bool IsImageFile(string fileName)
    {
        string[] imageExtensions = [".jpg", ".jpeg", ".png", ".bmp", ".gif"];
        return imageExtensions.Contains(System.IO.Path.GetExtension(fileName)?.ToLowerInvariant());
    }

    private async Task SetImage(IRandomAccessStream stream)
    {
        var decoder = await BitmapDecoder.CreateAsync(stream);
        _inputBitmap = await decoder.GetSoftwareBitmapAsync(BitmapPixelFormat.Bgra8, BitmapAlphaMode.Premultiplied);

        if (_inputBitmap == null)
        {
            return;
        }

        await SetImageSource(ImageSrc, _inputBitmap);

        InstructionTxt.Visibility = Visibility.Visible;
        ActionsButtonPanel.Visibility = Visibility.Visible;
        ClearSelectionPoints();
    }

    private async Task SetImageSource(Image image, SoftwareBitmap softwareBitmap)
    {
        var bitmapSource = new SoftwareBitmapSource();

        // This conversion ensures that the image is Bgra8 and Premultiplied
        SoftwareBitmap convertedImage = SoftwareBitmap.Convert(softwareBitmap, BitmapPixelFormat.Bgra8, BitmapAlphaMode.Premultiplied);
        await bitmapSource.SetBitmapAsync(convertedImage);
        image.Source = bitmapSource;
    }

    private async Task<SoftwareBitmap?> ExtractBackground(SoftwareBitmap bitmap, IList<PointInt32> includePoints)
    {
        if (_inputBitmap == null)
        {
            return null;
        }

        var extractor = await ImageObjectExtractor.CreateWithSoftwareBitmapAsync(bitmap);
        var mask = extractor.GetSoftwareBitmapObjectMask(new ImageObjectExtractorHint([], includePoints, []));
        return ApplyMask(bitmap, mask);
    }

    private static SoftwareBitmap ApplyMask(SoftwareBitmap inputBitmap, SoftwareBitmap grayMask)
    {
        if (inputBitmap.BitmapPixelFormat != BitmapPixelFormat.Bgra8 || grayMask.BitmapPixelFormat != BitmapPixelFormat.Gray8)
        {
            throw new ArgumentException("Input bitmap must be Bgra8 and gray mask must be Gray8");
        }

        byte[] inputBuffer = new byte[4 * inputBitmap.PixelWidth * inputBitmap.PixelHeight];
        byte[] maskBuffer = new byte[grayMask.PixelWidth * grayMask.PixelHeight];
        inputBitmap.CopyToBuffer(inputBuffer.AsBuffer());
        grayMask.CopyToBuffer(maskBuffer.AsBuffer());

        for (int y = 0; y < inputBitmap.PixelHeight; y++)
        {
            for (int x = 0; x < inputBitmap.PixelWidth; x++)
            {
                int inputIndex = (y * inputBitmap.PixelWidth + x) * 4;
                int maskIndex = y * grayMask.PixelWidth + x;

                if (maskBuffer[maskIndex] == 0)
                {
                    inputBuffer[inputIndex + 3] = 0; // Set alpha to 0 for background
                }
            }
        }

        var segmentedBitmap = new SoftwareBitmap(BitmapPixelFormat.Bgra8, inputBitmap.PixelWidth, inputBitmap.PixelHeight);
        segmentedBitmap.CopyFromBuffer(inputBuffer.AsBuffer());
        return segmentedBitmap;
    }

    private void Canvas_PointerReleased(object sender, PointerRoutedEventArgs e)
    {
        if (_inputBitmap == null || _selectionPoints.Count >= 31)
        {
            return;
        }

        CleanSelectionBtn.IsEnabled = true;
        var currentPoint = e.GetCurrentPoint(InputImageCanvas);
        var ratioX = ImageSrc.ActualWidth / _inputBitmap.PixelWidth;
        var ratioY = ImageSrc.ActualHeight / _inputBitmap.PixelHeight;

        // Get the offset between the canvas and the image
        var offSetX = InputImageCanvas.ActualWidth > ImageSrc.ActualWidth ? (InputImageCanvas.ActualWidth - ImageSrc.ActualWidth) / 2 : 0;
        var offSetY = InputImageCanvas.ActualHeight > ImageSrc.ActualHeight ? (InputImageCanvas.ActualHeight - ImageSrc.ActualHeight) / 2 : 0;
        var x = (int)((currentPoint.Position.X - offSetX) / ratioX);
        var y = (int)((currentPoint.Position.Y - offSetY) / ratioY);
        _selectionPoints.Add(new PointInt32(x, y));
        var ellipse = new Ellipse() { Width = 8, Height = 8, Stroke = new SolidColorBrush(Colors.Red), Fill = new SolidColorBrush(Colors.Red) };
        Canvas.SetLeft(ellipse, currentPoint.Position.X - 4);
        Canvas.SetTop(ellipse, currentPoint.Position.Y - 4);
        InputImageCanvas.Children.Add(ellipse);
    }

    private void ClearSelectionPoints()
    {
        _selectionPoints.Clear();
        InputImageCanvas.Children.Clear();
        CleanSelectionBtn.IsEnabled = false;
    }

    private void Canvas_SizeChanged(object sender, SizeChangedEventArgs e)
    {
        ClearSelectionPoints();
    }

    private void CleanSelection_Click(object sender, RoutedEventArgs e)
    {
        ClearSelectionPoints();
    }

    private async void RemoveBackground_Click(object sender, RoutedEventArgs e)
    {
        if (_inputBitmap == null)
        {
            return;
        }

        Loader.Visibility = Visibility.Visible;
        ImageDst.Visibility = Visibility.Collapsed;

        var outputBitmap = await ExtractBackground(_inputBitmap, _selectionPoints);
        if (outputBitmap != null)
        {
            await SetImageSource(ImageDst, outputBitmap);
        }

        Loader.Visibility = Visibility.Collapsed;
        ImageDst.Visibility = Visibility.Visible;
    }
}<|MERGE_RESOLUTION|>--- conflicted
+++ resolved
@@ -47,15 +47,17 @@
     {
         if (!ImageObjectExtractor.IsAvailable())
         {
-<<<<<<< HEAD
-            WcrModelDownloader.State = WcrApiDownloadState.Downloaded;
-            await LoadDefaultImage(); // <exclude-line>
-=======
             WcrModelDownloader.State = WcrApiDownloadState.NotStarted;
             _ = WcrModelDownloader.SetDownloadOperation(ModelType.BackgroundRemover, sampleParams.SampleId, ImageObjectExtractor.MakeAvailableAsync); // <exclude-line>
->>>>>>> 2b80d5b0
-        }
-
+        }
+        
+        // <exclude>
+        else
+        {
+            await LoadDefaultImage();
+        }
+
+        // </exclude>
         sampleParams.NotifyCompletion();
         return Task.CompletedTask;
     }
