--- conflicted
+++ resolved
@@ -40,15 +40,17 @@
     {
         if (!ImageScaler.IsAvailable())
         {
-<<<<<<< HEAD
-            WcrModelDownloader.State = WcrApiDownloadState.Downloaded;
-            await LoadDefaultImage(); // <exclude-line>
-=======
             WcrModelDownloader.State = WcrApiDownloadState.NotStarted;
             _ = WcrModelDownloader.SetDownloadOperation(ModelType.ImageScaler, sampleParams.SampleId, ImageScaler.MakeAvailableAsync); // <exclude-line>
->>>>>>> 2b80d5b0
-        }
-
+        }
+        
+        // <exclude>
+        else
+        {
+            await LoadDefaultImage();
+        }
+
+        // </exclude>
         sampleParams.NotifyCompletion();
         return Task.CompletedTask;
     }
