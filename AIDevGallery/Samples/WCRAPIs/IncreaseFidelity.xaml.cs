--- conflicted
+++ resolved
@@ -130,24 +130,7 @@
     {
         if (_originalImage == null)
         {
-<<<<<<< HEAD
             return;
-=======
-            ScaledPanel.Visibility = Visibility.Collapsed;
-            Loader.Visibility = Visibility.Visible;
-
-            var newWidth = (int)(_originalImage.PixelWidth * ScaleSlider.Value);
-            var newHeight = (int)(_originalImage.PixelHeight * ScaleSlider.Value);
-
-            var bitmap = await Task.Run(() =>
-            {
-                return _imageScaler.ScaleSoftwareBitmap(_originalImage, newWidth, newHeight);
-            });
-
-            Loader.Visibility = Visibility.Collapsed;
-            ScaledPanel.Visibility = Visibility.Visible;
-            await SetImageSource(ScaledImage, bitmap, ScaledDimensionsTxt);
->>>>>>> fbc2036f
         }
 
         if (_imageScaler == null)
@@ -162,9 +145,15 @@
 
         ScaledPanel.Visibility = Visibility.Collapsed;
         Loader.Visibility = Visibility.Visible;
+
         var newWidth = (int)(_originalImage.PixelWidth * ScaleSlider.Value);
         var newHeight = (int)(_originalImage.PixelHeight * ScaleSlider.Value);
-        var bitmap = _imageScaler.ScaleSoftwareBitmap(_originalImage, newWidth, newHeight);
+
+        var bitmap = await Task.Run(() =>
+        {
+            return _imageScaler.ScaleSoftwareBitmap(_originalImage, newWidth, newHeight);
+        });
+
         Loader.Visibility = Visibility.Collapsed;
         ScaledPanel.Visibility = Visibility.Visible;
         await SetImageSource(ScaledImage, bitmap, ScaledDimensionsTxt);
