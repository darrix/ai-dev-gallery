// Copyright (c) Microsoft Corporation. All rights reserved.
// Licensed under the MIT License.

using AIDevGallery.Models;
using AIDevGallery.Samples.Attributes;
using AIDevGallery.Samples.SharedCode;
using Microsoft.Graphics.Imaging;
using Microsoft.UI.Xaml;
using Microsoft.UI.Xaml.Documents;
using Microsoft.UI.Xaml.Media;
using Microsoft.UI.Xaml.Media.Imaging;
using Microsoft.Windows.Vision;
using System;
using System.Linq;
using System.Threading.Tasks;
using Windows.ApplicationModel.DataTransfer;
using Windows.Graphics.Imaging;
using Windows.Storage;
using Windows.Storage.Pickers;
using Windows.Storage.Streams;

namespace AIDevGallery.Samples.WCRAPIs;

[GallerySample(
    Name = "Recognize Text",
    Model1Types = [ModelType.TextRecognitionOCR],
    Scenario = ScenarioType.ImageRecognizeText,
    Id = "8f072b64-74fc-4511-b84f-e09d56394f07",
    SharedCode = [SharedCodeEnum.WcrModelDownloaderCs, SharedCodeEnum.WcrModelDownloaderXaml],
    Icon = "\uEE6F")]
internal sealed partial class OCRSample : BaseSamplePage
{
    private TextRecognizer? _textRecognizer;

    public OCRSample()
    {
        this.InitializeComponent();
    }

    protected override Task LoadModelAsync(SampleNavigationParameters sampleParams)
    {
        if (!TextRecognizer.IsAvailable())
        {
<<<<<<< HEAD
            WcrModelDownloader.State = WcrApiDownloadState.Downloaded;
            await LoadDefaultImage(); // <exclude-line>
=======
            WcrModelDownloader.State = WcrApiDownloadState.NotStarted;
            _ = WcrModelDownloader.SetDownloadOperation(ModelType.TextRecognitionOCR, sampleParams.SampleId, TextRecognizer.MakeAvailableAsync); // <exclude-line>
>>>>>>> 2b80d5b0
        }

        sampleParams.NotifyCompletion();
        return Task.CompletedTask;
    }

    private async void WcrModelDownloader_DownloadClicked(object sender, EventArgs e)
    {
        var operation = TextRecognizer.MakeAvailableAsync();

        var success = await WcrModelDownloader.SetDownloadOperation(operation);

        // <exclude>
        if (success)
        {
            await LoadDefaultImage();
        }
    }

    private async Task LoadDefaultImage()
    {
        var file = await StorageFile.GetFileFromPathAsync(Windows.ApplicationModel.Package.Current.InstalledLocation.Path + "\\Assets\\ocr.png");
        using var stream = await file.OpenReadAsync();
        await SetImage(stream);

        // </exclude>
    }

    private async void LoadImage_Click(object sender, RoutedEventArgs e)
    {
        SendSampleInteractedEvent("LoadImageClicked");
        var window = new Window();
        var hwnd = WinRT.Interop.WindowNative.GetWindowHandle(window);

        var picker = new FileOpenPicker();

        WinRT.Interop.InitializeWithWindow.Initialize(picker, hwnd);

        picker.FileTypeFilter.Add(".png");
        picker.FileTypeFilter.Add(".jpeg");
        picker.FileTypeFilter.Add(".jpg");

        picker.ViewMode = PickerViewMode.Thumbnail;

        var file = await picker.PickSingleFileAsync();
        if (file != null)
        {
            using var stream = await file.OpenReadAsync();
            await SetImage(stream);
        }
    }

    private async void PasteImage_Click(object sender, RoutedEventArgs e)
    {
        SendSampleInteractedEvent("PasteImageClick");
        var package = Clipboard.GetContent();
        if (package.Contains(StandardDataFormats.Bitmap))
        {
            var streamRef = await package.GetBitmapAsync();

            IRandomAccessStream stream = await streamRef.OpenReadAsync();
            await SetImage(stream);
        }
        else if (package.Contains(StandardDataFormats.StorageItems))
        {
            var storageItems = await package.GetStorageItemsAsync();
            if (IsImageFile(storageItems[0].Path))
            {
                try
                {
                    var storageFile = await StorageFile.GetFileFromPathAsync(storageItems[0].Path);
                    using var stream = await storageFile.OpenReadAsync();
                    await SetImage(stream);
                }
                catch
                {
                    Console.WriteLine("Invalid Image File");
                }
            }
        }
    }

    private static bool IsImageFile(string fileName)
    {
        string[] imageExtensions = [".jpg", ".jpeg", ".png", ".bmp", ".gif"];
        return imageExtensions.Contains(System.IO.Path.GetExtension(fileName)?.ToLowerInvariant());
    }

    private async Task SetImage(IRandomAccessStream stream)
    {
        var decoder = await BitmapDecoder.CreateAsync(stream);
        SoftwareBitmap inputBitmap = await decoder.GetSoftwareBitmapAsync(BitmapPixelFormat.Bgra8, BitmapAlphaMode.Premultiplied);

        if (inputBitmap == null)
        {
            return;
        }

        var bitmapSource = new SoftwareBitmapSource();

        // This conversion ensures that the image is Bgra8 and Premultiplied
        SoftwareBitmap convertedImage = SoftwareBitmap.Convert(inputBitmap, BitmapPixelFormat.Bgra8, BitmapAlphaMode.Premultiplied);
        await bitmapSource.SetBitmapAsync(convertedImage);
        ImageSrc.Source = bitmapSource;
        await RecognizeAndAddTextAsync(convertedImage);
    }

    public async Task RecognizeAndAddTextAsync(SoftwareBitmap bitmap)
    {
        _textRecognizer ??= await TextRecognizer.CreateAsync();

        OutputPanel.Visibility = Visibility.Collapsed;
        Loader.Visibility = Visibility.Visible;
        OcrTextBlock.Inlines.Clear();

        using ImageBuffer imageBuffer = ImageBuffer.CreateBufferAttachedToBitmap(bitmap);
        RecognizedText result = await _textRecognizer.RecognizeTextFromImageAsync(imageBuffer, new TextRecognizerOptions());

        SolidColorBrush greenBrush = (SolidColorBrush)Application.Current.Resources["SystemFillColorSuccessBrush"];
        SolidColorBrush yellowBrush = (SolidColorBrush)Application.Current.Resources["SystemFillColorCautionBrush"];
        SolidColorBrush redBrush = (SolidColorBrush)Application.Current.Resources["SystemFillColorCriticalBrush"];

        if (result.Lines == null || result.Lines.Length == 0)
        {
            OcrTextBlock.Inlines.Add(new Run { Text = "No text found." });
            OutputPanel.Visibility = Visibility.Visible;
            Loader.Visibility = Visibility.Collapsed;
            return;
        }

        InstructionTxt.Visibility = Visibility.Visible;

        foreach (var line in result.Lines)
        {
            foreach (var word in line.Words)
            {
                var text = new Run
                {
                    Text = word.Text + ' ',
                    Foreground = word.Confidence < 0.33 ? redBrush : word.Confidence < 0.67 ? yellowBrush : greenBrush,
                };

                OcrTextBlock.Inlines.Add(text);
            }

            OcrTextBlock.Inlines.Add(new Run { Text = "\n" });
        }

        OutputPanel.Visibility = Visibility.Visible;
        Loader.Visibility = Visibility.Collapsed;
    }
}<|MERGE_RESOLUTION|>--- conflicted
+++ resolved
@@ -41,15 +41,17 @@
     {
         if (!TextRecognizer.IsAvailable())
         {
-<<<<<<< HEAD
-            WcrModelDownloader.State = WcrApiDownloadState.Downloaded;
-            await LoadDefaultImage(); // <exclude-line>
-=======
             WcrModelDownloader.State = WcrApiDownloadState.NotStarted;
             _ = WcrModelDownloader.SetDownloadOperation(ModelType.TextRecognitionOCR, sampleParams.SampleId, TextRecognizer.MakeAvailableAsync); // <exclude-line>
->>>>>>> 2b80d5b0
-        }
-
+        }
+
+        // <exclude>
+        else
+        {
+            await LoadDefaultImage();
+        }
+
+        // </exclude>
         sampleParams.NotifyCompletion();
         return Task.CompletedTask;
     }
