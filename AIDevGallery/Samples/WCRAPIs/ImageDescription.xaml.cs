// Copyright (c) Microsoft Corporation. All rights reserved.
// Licensed under the MIT License.

using AIDevGallery.Models;
using AIDevGallery.Samples.Attributes;
using AIDevGallery.Samples.SharedCode;
using Microsoft.Graphics.Imaging;
using Microsoft.UI.Xaml;
using Microsoft.UI.Xaml.Media.Imaging;
using Microsoft.Windows.AI.Generative;
using System;
using System.IO;
using System.Linq;
using System.Threading.Tasks;
using Windows.ApplicationModel.DataTransfer;
using Windows.Graphics.Imaging;
using Windows.Storage;
using Windows.Storage.Pickers;
using Windows.Storage.Streams;

namespace AIDevGallery.Samples.WCRAPIs;

[GallerySample(
    Name = "WCR Describe Image",
    Model1Types = [ModelType.ImageDescription],
    Scenario = ScenarioType.ImageDescribeImageWcr,
    Id = "a1b1f64f-bc57-41a3-8fb3-ac8f1536d757",
    SharedCode = [SharedCodeEnum.WcrModelDownloaderCs, SharedCodeEnum.WcrModelDownloaderXaml],
    Icon = "\uEE6F")]

internal sealed partial class ImageDescription : BaseSamplePage
{
    private ImageDescriptionGenerator? _imageDescriptor;

    public ImageDescription()
    {
        this.InitializeComponent();
    }

    protected override async Task LoadModelAsync(SampleNavigationParameters sampleParams)
    {
        sampleParams.ShowWcrModelLoadingMessage = true;
        if (ImageDescriptionGenerator.IsAvailable())
        {
            WcrModelDownloader.State = WcrApiDownloadState.Downloaded;
        }

        sampleParams.NotifyCompletion();
    }

    private async void WcrModelDownloader_DownloadClicked(object sender, EventArgs e)
    {
        var operation = ImageDescriptionGenerator.MakeAvailableAsync();

        await WcrModelDownloader.SetDownloadOperation(operation);
    }

    private async void LoadImage_Click(object sender, RoutedEventArgs e)
    {
        var window = new Window();
        var hwnd = WinRT.Interop.WindowNative.GetWindowHandle(window);

        var picker = new FileOpenPicker();

        WinRT.Interop.InitializeWithWindow.Initialize(picker, hwnd);

        picker.FileTypeFilter.Add(".png");
        picker.FileTypeFilter.Add(".jpeg");
        picker.FileTypeFilter.Add(".jpg");

        picker.ViewMode = PickerViewMode.Thumbnail;

        var file = await picker.PickSingleFileAsync();
        if (file != null)
        {
            using var stream = await file.OpenReadAsync();
            await SetImage(stream);
        }
    }

    private async void PasteImage_Click(object sender, RoutedEventArgs e)
    {
        var package = Clipboard.GetContent();
        if (package.Contains(StandardDataFormats.Bitmap))
        {
            var streamRef = await package.GetBitmapAsync();

            using var stream = await streamRef.OpenReadAsync();
            await SetImage(stream);
        }
        else if (package.Contains(StandardDataFormats.StorageItems))
        {
            var storageItems = await package.GetStorageItemsAsync();
            if (IsImageFile(storageItems[0].Path))
            {
                try
                {
                    var storageFile = await StorageFile.GetFileFromPathAsync(storageItems[0].Path);
                    using var stream = await storageFile.OpenReadAsync();
                    await SetImage(stream);
                }
                catch
                {
                    Console.WriteLine("Invalid Image File");
                }
            }
        }
    }

    private static bool IsImageFile(string fileName)
    {
        string[] imageExtensions = [".jpg", ".jpeg", ".png", ".bmp", ".gif"];
        return imageExtensions.Contains(Path.GetExtension(fileName)?.ToLowerInvariant());
    }

    private async Task SetImage(IRandomAccessStream stream)
    {
        var decoder = await BitmapDecoder.CreateAsync(stream);
        SoftwareBitmap inputBitmap = await decoder.GetSoftwareBitmapAsync(BitmapPixelFormat.Bgra8, BitmapAlphaMode.Premultiplied);

        if (inputBitmap == null)
        {
            return;
        }

        ResponseTxt.Text = string.Empty;
        var bitmapSource = new SoftwareBitmapSource();

        // This conversion ensures that the image is Bgra8 and Premultiplied
        SoftwareBitmap convertedImage = SoftwareBitmap.Convert(inputBitmap, BitmapPixelFormat.Bgra8, BitmapAlphaMode.Premultiplied);
        await bitmapSource.SetBitmapAsync(convertedImage);
        ImageSrc.Source = bitmapSource;
        DescribeImage(inputBitmap);
    }

    private async void DescribeImage(SoftwareBitmap bitmap)
    {
        DispatcherQueue?.TryEnqueue(() =>
        {
            Loader.Visibility = Visibility.Visible;
            OutputTxt.Visibility = Visibility.Collapsed;
        });

        var isFirstWord = true;
<<<<<<< HEAD
        using var bitmapBuffer = ImageBuffer.CreateCopyFromBitmap(bitmap);
        _imageDescriptor ??= await ImageDescriptionGenerator.CreateAsync();
        var describeTask = _imageDescriptor.DescribeAsync(bitmapBuffer);
        if (describeTask != null)
=======
        try
>>>>>>> 4aec77e2
        {
            using var bitmapBuffer = ImageBuffer.CreateCopyFromBitmap(bitmap);
            var describeTask = _imageDescriptor?.DescribeAsync(bitmapBuffer);
            if (describeTask != null)
            {
                describeTask.Progress += (asyncInfo, delta) =>
                {
                    DispatcherQueue?.TryEnqueue(() =>
                    {
                        if (isFirstWord)
                        {
                            Loader.Visibility = Visibility.Collapsed;
                            OutputTxt.Visibility = Visibility.Visible;
                            isFirstWord = false;
                        }

                        ResponseTxt.Text = delta;
                    });
                };

                await describeTask;
            }
        }
        catch (Exception ex)
        {
            ResponseTxt.Text = ex.Message;
        }

        Loader.Visibility = Visibility.Collapsed;
    }
}<|MERGE_RESOLUTION|>--- conflicted
+++ resolved
@@ -142,17 +142,11 @@
         });
 
         var isFirstWord = true;
-<<<<<<< HEAD
-        using var bitmapBuffer = ImageBuffer.CreateCopyFromBitmap(bitmap);
-        _imageDescriptor ??= await ImageDescriptionGenerator.CreateAsync();
-        var describeTask = _imageDescriptor.DescribeAsync(bitmapBuffer);
-        if (describeTask != null)
-=======
         try
->>>>>>> 4aec77e2
         {
             using var bitmapBuffer = ImageBuffer.CreateCopyFromBitmap(bitmap);
-            var describeTask = _imageDescriptor?.DescribeAsync(bitmapBuffer);
+            _imageDescriptor ??= await ImageDescriptionGenerator.CreateAsync();
+            var describeTask = _imageDescriptor.DescribeAsync(bitmapBuffer);
             if (describeTask != null)
             {
                 describeTask.Progress += (asyncInfo, delta) =>
