--- conflicted
+++ resolved
@@ -57,11 +57,7 @@
             _ = LoadDefaultImage();
         }
 
-<<<<<<< HEAD
-        await SetImage(Path.Join(Windows.ApplicationModel.Package.Current.InstalledLocation.Path, "Assets", "team.jpg"));
-=======
         // </exclude>
->>>>>>> d8d0d35f
         sampleParams.NotifyCompletion();
     }
 
