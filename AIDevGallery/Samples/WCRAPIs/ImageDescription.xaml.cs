// Copyright (c) Microsoft Corporation. All rights reserved.
// Licensed under the MIT License.

using AIDevGallery.Models;
using AIDevGallery.Samples.Attributes;
using AIDevGallery.Samples.SharedCode;
using Microsoft.Graphics.Imaging;
using Microsoft.UI.Xaml;
using Microsoft.UI.Xaml.Media.Imaging;
using Microsoft.Windows.AI.Generative;
using System;
using System.IO;
using System.Linq;
using System.Threading.Tasks;
using Windows.ApplicationModel.DataTransfer;
using Windows.Graphics.Imaging;
using Windows.Storage;
using Windows.Storage.Pickers;
using Windows.Storage.Streams;

namespace AIDevGallery.Samples.WCRAPIs;

[GallerySample(
    Name = "Describe Image WCR",
    Model1Types = [ModelType.ImageDescription],
    Scenario = ScenarioType.ImageDescribeImage,
    Id = "a1b1f64f-bc57-41a3-8fb3-ac8f1536d757",
    SharedCode = [SharedCodeEnum.WcrModelDownloaderCs, SharedCodeEnum.WcrModelDownloaderXaml],
    Icon = "\uEE6F")]

internal sealed partial class ImageDescription : BaseSamplePage
{
    private ImageDescriptionGenerator? _imageDescriptor;

    public ImageDescription()
    {
        this.InitializeComponent();
    }

    protected override Task LoadModelAsync(SampleNavigationParameters sampleParams)
    {
<<<<<<< HEAD
        if (ImageDescriptionGenerator.IsAvailable())
        {
            WcrModelDownloader.State = WcrApiDownloadState.Downloaded;
            await LoadDefaultImage(); // <exclude-line>
=======
        if (!ImageDescriptionGenerator.IsAvailable())
        {
            WcrModelDownloader.State = WcrApiDownloadState.NotStarted;
            _ = WcrModelDownloader.SetDownloadOperation(ModelType.ImageDescription, sampleParams.SampleId, ImageDescriptionGenerator.MakeAvailableAsync); // <exclude-line>
>>>>>>> 2b80d5b0
        }

        sampleParams.NotifyCompletion();
        return Task.CompletedTask;
    }

    private async void WcrModelDownloader_DownloadClicked(object sender, EventArgs e)
    {
        var operation = ImageDescriptionGenerator.MakeAvailableAsync();

        var success = await WcrModelDownloader.SetDownloadOperation(operation);

        // <exclude>
        if (success)
        {
            await LoadDefaultImage();
        }
    }

    private async Task LoadDefaultImage()
    {
        var file = await StorageFile.GetFileFromPathAsync(Windows.ApplicationModel.Package.Current.InstalledLocation.Path + "\\Assets\\team.jpg");
        using var stream = await file.OpenReadAsync();
        await SetImage(stream);

        // </exclude>
    }

    private async void LoadImage_Click(object sender, RoutedEventArgs e)
    {
        SendSampleInteractedEvent("LoadImageClicked");
        var window = new Window();
        var hwnd = WinRT.Interop.WindowNative.GetWindowHandle(window);

        var picker = new FileOpenPicker();

        WinRT.Interop.InitializeWithWindow.Initialize(picker, hwnd);

        picker.FileTypeFilter.Add(".png");
        picker.FileTypeFilter.Add(".jpeg");
        picker.FileTypeFilter.Add(".jpg");

        picker.ViewMode = PickerViewMode.Thumbnail;

        var file = await picker.PickSingleFileAsync();
        if (file != null)
        {
            using var stream = await file.OpenReadAsync();
            await SetImage(stream);
        }
    }

    private async void PasteImage_Click(object sender, RoutedEventArgs e)
    {
        SendSampleInteractedEvent("PasteImageClick");
        var package = Clipboard.GetContent();
        if (package.Contains(StandardDataFormats.Bitmap))
        {
            var streamRef = await package.GetBitmapAsync();

            using var stream = await streamRef.OpenReadAsync();
            await SetImage(stream);
        }
        else if (package.Contains(StandardDataFormats.StorageItems))
        {
            var storageItems = await package.GetStorageItemsAsync();
            if (IsImageFile(storageItems[0].Path))
            {
                try
                {
                    var storageFile = await StorageFile.GetFileFromPathAsync(storageItems[0].Path);
                    using var stream = await storageFile.OpenReadAsync();
                    await SetImage(stream);
                }
                catch
                {
                    Console.WriteLine("Invalid Image File");
                }
            }
        }
    }

    private static bool IsImageFile(string fileName)
    {
        string[] imageExtensions = [".jpg", ".jpeg", ".png", ".bmp", ".gif"];
        return imageExtensions.Contains(Path.GetExtension(fileName)?.ToLowerInvariant());
    }

    private async Task SetImage(IRandomAccessStream stream)
    {
        var decoder = await BitmapDecoder.CreateAsync(stream);
        SoftwareBitmap inputBitmap = await decoder.GetSoftwareBitmapAsync(BitmapPixelFormat.Bgra8, BitmapAlphaMode.Premultiplied);

        if (inputBitmap == null)
        {
            return;
        }

        ResponseTxt.Text = string.Empty;
        var bitmapSource = new SoftwareBitmapSource();

        // This conversion ensures that the image is Bgra8 and Premultiplied
        SoftwareBitmap convertedImage = SoftwareBitmap.Convert(inputBitmap, BitmapPixelFormat.Bgra8, BitmapAlphaMode.Premultiplied);
        await bitmapSource.SetBitmapAsync(convertedImage);
        ImageSrc.Source = bitmapSource;
        DescribeImage(inputBitmap);
    }

    private async void DescribeImage(SoftwareBitmap bitmap)
    {
        DispatcherQueue?.TryEnqueue(() =>
        {
            Loader.Visibility = Visibility.Visible;
            OutputTxt.Visibility = Visibility.Collapsed;
        });

        var isFirstWord = true;
        try
        {
            using var bitmapBuffer = ImageBuffer.CreateCopyFromBitmap(bitmap);
            _imageDescriptor ??= await ImageDescriptionGenerator.CreateAsync();
            var describeTask = _imageDescriptor.DescribeAsync(bitmapBuffer);
            if (describeTask != null)
            {
                describeTask.Progress += (asyncInfo, delta) =>
                {
                    DispatcherQueue?.TryEnqueue(() =>
                    {
                        if (isFirstWord)
                        {
                            Loader.Visibility = Visibility.Collapsed;
                            OutputTxt.Visibility = Visibility.Visible;
                            isFirstWord = false;
                        }

                        ResponseTxt.Text = delta;
                    });
                };

                await describeTask;
            }
        }
        catch (Exception ex)
        {
            ResponseTxt.Text = ex.Message;
        }

        Loader.Visibility = Visibility.Collapsed;
    }
}<|MERGE_RESOLUTION|>--- conflicted
+++ resolved
@@ -39,19 +39,19 @@
 
     protected override Task LoadModelAsync(SampleNavigationParameters sampleParams)
     {
-<<<<<<< HEAD
-        if (ImageDescriptionGenerator.IsAvailable())
-        {
-            WcrModelDownloader.State = WcrApiDownloadState.Downloaded;
-            await LoadDefaultImage(); // <exclude-line>
-=======
         if (!ImageDescriptionGenerator.IsAvailable())
         {
             WcrModelDownloader.State = WcrApiDownloadState.NotStarted;
             _ = WcrModelDownloader.SetDownloadOperation(ModelType.ImageDescription, sampleParams.SampleId, ImageDescriptionGenerator.MakeAvailableAsync); // <exclude-line>
->>>>>>> 2b80d5b0
-        }
-
+        }
+        
+        // <exclude>
+        else
+        {
+            await LoadDefaultImage();
+        }
+
+        // </exclude>
         sampleParams.NotifyCompletion();
         return Task.CompletedTask;
     }
