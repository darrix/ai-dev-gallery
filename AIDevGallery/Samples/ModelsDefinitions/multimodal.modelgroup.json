{
  "MultimodalModels": {
    "Id": "multimodal-models",
    "Name": "Multimodal",
    "Icon": "\uE8D4",
    "Order": 2,
    "Models": {
      "Phi3Vision": {
        "Id": "692400f7-2946-464f-b341-df9c8fab3eb7",
        "Name": "Phi 3 Vision",
        "Description": "Phi-3 Vision is a lightweight, state-of-the-art open multimodal model built upon datasets that include synthetic data and filtered publicly available web data with a focus on very high-quality, reasoning dense data both on text and vision. The model belongs to the Phi-3 model family, and the multimodal version supports up to 128K context length (in tokens). The base model has undergone a rigorous enhancement process, incorporating both supervised fine-tuning and direct preference optimization, to ensure precise instruction adherence and robust safety measures.",
        "DocsUrl": "https://huggingface.co/microsoft/Phi-3-vision-128k-instruct-onnx",
        "Models": {
          "Phi3VisionCPU": {
            "Id": "ae0f58bb-43a0-4950-b7e4-088187291c27",
            "Name": "Phi 3 Vision CPU",
            "Url": "https://huggingface.co/microsoft/Phi-3-vision-128k-instruct-onnx/tree/main/cpu_and_mobile/cpu-int4-rtn-block-32-acc-level-4",
            "Description": "ONNX model optimized to run on CPU using int4 quantization via RTN",
            "HardwareAccelerator": "CPU",
<<<<<<< HEAD
            "Size": 3220580286,
            "Icon": "Microsoft.svg",
=======
            "Size": 3220615084,
>>>>>>> 91755537
            "ParameterSize": "4.2B",
            "License": "mit"
          }
        },
        "ReadmeUrl": "https://huggingface.co/microsoft/Phi-3-vision-128k-instruct-onnx/blob/main/README.md"
      },
      "Phi35Vision": {
        "Id": "692400f7-2946-464f-b341-df9c8fab3ec8",
        "Name": "Phi 3.5 Vision",
        "Description": "Phi-3.5 Vision is a lightweight, state-of-the-art open multimodal model built upon datasets that include synthetic data and filtered publicly available web data with a focus on very high-quality, reasoning dense data both on text and vision. The model belongs to the Phi-3.5 model family, and the multimodal version supports up to 128K context length (in tokens). The base model has undergone a rigorous enhancement process, incorporating both supervised fine-tuning and direct preference optimization, to ensure precise instruction adherence and robust safety measures.",
        "DocsUrl": "https://huggingface.co/microsoft/Phi-3.5-vision-instruct-onnx",
        "Models": {
          "Phi3VisionCPU": {
            "Id": "ae0f58bb-43a0-4950-b7e4-088187291c3a",
            "Name": "Phi 3.5 Vision CPU",
            "Url": "https://huggingface.co/microsoft/Phi-3.5-vision-instruct-onnx/tree/main/cpu_and_mobile/cpu-int4-rtn-block-32-acc-level-4",
            "Description": "ONNX model optimized to run on CPU using int4 quantization via RTN",
            "HardwareAccelerator": "CPU",
            "Size": 3220612860,
            "ParameterSize": "4.2B",
            "License": "mit"
          }
        },
        "ReadmeUrl": "https://huggingface.co/microsoft/Phi-3-vision-128k-instruct-onnx/blob/main/README.md"
      }
    }
  }
}<|MERGE_RESOLUTION|>--- conflicted
+++ resolved
@@ -17,12 +17,9 @@
             "Url": "https://huggingface.co/microsoft/Phi-3-vision-128k-instruct-onnx/tree/main/cpu_and_mobile/cpu-int4-rtn-block-32-acc-level-4",
             "Description": "ONNX model optimized to run on CPU using int4 quantization via RTN",
             "HardwareAccelerator": "CPU",
-<<<<<<< HEAD
             "Size": 3220580286,
             "Icon": "Microsoft.svg",
-=======
             "Size": 3220615084,
->>>>>>> 91755537
             "ParameterSize": "4.2B",
             "License": "mit"
           }
