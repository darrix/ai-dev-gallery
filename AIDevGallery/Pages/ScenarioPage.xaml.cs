--- conflicted
+++ resolved
@@ -286,13 +286,13 @@
             return;
         }
 
-        Dictionary<ModelType, (string Id, string Path, string Url, long ModelSize)> cachedModels = [];
-
-        (string Id, string Path, string Url, long ModelSize) cachedModel;
+        Dictionary<ModelType, (string Id, string Path, string Url, long ModelSize, HardwareAccelerator HardwareAccelerator)> cachedModels = [];
+
+        (string Id, string Path, string Url, long ModelSize, HardwareAccelerator HardwareAccelerator) cachedModel;
 
         if (selectedModelDetails.Size == 0)
         {
-            cachedModel = (selectedModelDetails.Id, selectedModelDetails.Url, selectedModelDetails.Url, 0);
+            cachedModel = (selectedModelDetails.Id, selectedModelDetails.Url, selectedModelDetails.Url, 0, selectedModelDetails.HardwareAccelerators.FirstOrDefault());
         }
         else
         {
@@ -302,7 +302,7 @@
                 return;
             }
 
-            cachedModel = (selectedModelDetails.Id, realCachedModel.Path, realCachedModel.Url, realCachedModel.ModelSize);
+            cachedModel = (selectedModelDetails.Id, realCachedModel.Path, realCachedModel.Url, realCachedModel.ModelSize, selectedModelDetails.HardwareAccelerators.FirstOrDefault());
         }
 
         var cachedSampleItem = App.FindSampleItemById(cachedModel.Id);
@@ -319,19 +319,9 @@
                 return;
             }
 
-<<<<<<< HEAD
-            Dictionary<ModelType, (string Id, string Path, string Url, long ModelSize, HardwareAccelerator HardwareAccelerator)> cachedModels = [];
-
-            (string Id, string Path, string Url, long ModelSize, HardwareAccelerator HardwareAccelerator) cachedModel;
-
-            if (selectedModelDetails.Size == 0)
-            {
-                cachedModel = (selectedModelDetails.Id, selectedModelDetails.Url, selectedModelDetails.Url, 0, selectedModelDetails.HardwareAccelerators.FirstOrDefault());
-=======
             if (selectedModelDetails2.Size == 0)
             {
-                cachedModel = (selectedModelDetails2.Id, selectedModelDetails2.Url, selectedModelDetails2.Url, 0);
->>>>>>> cda4a4da
+                cachedModel = (selectedModelDetails2.Id, selectedModelDetails2.Url, selectedModelDetails2.Url, 0, selectedModelDetails2.HardwareAccelerators.FirstOrDefault());
             }
             else
             {
@@ -341,11 +331,7 @@
                     return;
                 }
 
-<<<<<<< HEAD
-                cachedModel = (selectedModelDetails.Id, realCachedModel.Path, realCachedModel.Url, realCachedModel.ModelSize, selectedModelDetails.HardwareAccelerators.FirstOrDefault());
-=======
-                cachedModel = (selectedModelDetails2.Id, realCachedModel.Path, realCachedModel.Url, realCachedModel.ModelSize);
->>>>>>> cda4a4da
+                cachedModel = (selectedModelDetails2.Id, realCachedModel.Path, realCachedModel.Url, realCachedModel.ModelSize, selectedModelDetails2.HardwareAccelerators.FirstOrDefault());
             }
 
             var model2Type = sample.Model2Types.Any(cachedSampleItem.Contains)
@@ -361,35 +347,7 @@
             var totalSize = cachedModels.Sum(cm => cm.Value.ModelSize);
             if (totalSize == 0)
             {
-<<<<<<< HEAD
-                if (selectedModelDetails2 == null)
-                {
-                    return;
-                }
-
-                if (selectedModelDetails2.Size == 0)
-                {
-                    cachedModel = (selectedModelDetails2.Id, selectedModelDetails2.Url, selectedModelDetails2.Url, 0, selectedModelDetails2.HardwareAccelerators.FirstOrDefault());
-                }
-                else
-                {
-                    var realCachedModel = App.ModelCache.GetCachedModel(selectedModelDetails2.Url);
-                    if (realCachedModel == null)
-                    {
-                        return;
-                    }
-
-                    cachedModel = (selectedModelDetails2.Id, realCachedModel.Path, realCachedModel.Url, realCachedModel.ModelSize, selectedModelDetails2.HardwareAccelerators.FirstOrDefault());
-                }
-
-                var model2Type = sample.Model2Types.Any(cachedSampleItem.Contains)
-                    ? sample.Model2Types.First(cachedSampleItem.Contains)
-                    : sample.Model2Types.First();
-
-                cachedModels.Add(model2Type, cachedModel);
-=======
                 copyRadioButtons.Visibility = Visibility.Collapsed;
->>>>>>> cda4a4da
             }
             else
             {
@@ -418,9 +376,9 @@
                     };
                     _ = dialog.ShowAsync();
 
-                    Dictionary<ModelType, (string CachedModelDirectoryPath, string ModelUrl)> cachedModelsToGenerator = cachedModels
-                        .Select(cm => (cm.Key, (cm.Value.Path, cm.Value.Url)))
-                        .ToDictionary(x => x.Key, x => (x.Item2.Path, x.Item2.Url));
+                    Dictionary<ModelType, (string CachedModelDirectoryPath, string ModelUrl, HardwareAccelerator HardwareAccelerator)> cachedModelsToGenerator = cachedModels
+                        .Select(cm => (cm.Key, (cm.Value.Path, cm.Value.Url, cm.Value.HardwareAccelerator)))
+                        .ToDictionary(x => x.Key, x => (x.Item2.Path, x.Item2.Url, x.Item2.HardwareAccelerator));
 
                     var projectPath = await generator.GenerateAsync(
                         sample,
@@ -445,23 +403,8 @@
                             CloseButtonText = "Close"
                         };
 
-<<<<<<< HEAD
-                        Dictionary<ModelType, (string CachedModelDirectoryPath, string ModelUrl, HardwareAccelerator HardwareAccelerator)> cachedModelsToGenerator = cachedModels
-                            .Select(cm => (cm.Key, (cm.Value.Path, cm.Value.Url, cm.Value.HardwareAccelerator)))
-                            .ToDictionary(x => x.Key, x => (x.Item2.Path, x.Item2.Url, x.Item2.HardwareAccelerator));
-
-                        var projectPath = await generator.GenerateAsync(
-                            sample,
-                            cachedModelsToGenerator,
-                            copyRadioButton.IsChecked == true && copyRadioButtons.Visibility == Visibility.Visible,
-                            folder.Path,
-                            CancellationToken.None);
-
-                        dialog.Closed += async (_, _) =>
-=======
                         var shouldOpenFolder = await confirmationDialog.ShowAsync();
                         if (shouldOpenFolder == ContentDialogResult.Primary)
->>>>>>> cda4a4da
                         {
                             await Windows.System.Launcher.LaunchFolderPathAsync(projectPath);
                         }
