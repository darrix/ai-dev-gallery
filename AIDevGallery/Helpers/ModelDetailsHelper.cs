--- conflicted
+++ resolved
@@ -31,24 +31,10 @@
     {
         return new ModelDetails
         {
-<<<<<<< HEAD
-            return new ModelDetails
-            {
-                Id = apiDefinition.Id,
-                Icon = apiDefinition.Icon,
-                Name = apiDefinition.Name,
-                HardwareAccelerators = [HardwareAccelerator.DML], // Switch to QNN(?) once PR #41 merges
-                IsUserAdded = false,
-                SupportedOnQualcomm = true,
-                ReadmeUrl = apiDefinition.ReadmeUrl,
-                Url = $"file://{modelType}",
-                License = apiDefinition.License
-            };
-=======
             Id = apiDefinition.Id,
             Icon = apiDefinition.Icon,
             Name = apiDefinition.Name,
-            HardwareAccelerators = [HardwareAccelerator.DML],
+            HardwareAccelerators = [HardwareAccelerator.DML], // Switch to QNN(?) once PR #41 merges
             IsUserAdded = false,
             SupportedOnQualcomm = true,
             ReadmeUrl = apiDefinition.ReadmeUrl,
@@ -63,7 +49,6 @@
         foreach (ModelType modelType in sample.Model1Types)
         {
             model1Details[modelType] = GetSamplesForModelType(modelType);
->>>>>>> dce64ecb
         }
 
         List<Dictionary<ModelType, List<ModelDetails>>> listModelDetails = [model1Details];
