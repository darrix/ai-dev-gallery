﻿// Copyright (c) Microsoft Corporation. All rights reserved.
// Licensed under the MIT License.

using AIDevGallery.Models;
using AIDevGallery.Samples;
using AIDevGallery.Telemetry.Events;
using Microsoft.Build.Construction;
using System;
using System.Collections.Generic;
using System.Globalization;
using System.IO;
using System.Linq;
using System.Text;
using System.Text.RegularExpressions;
using System.Threading;
using System.Threading.Tasks;
using Windows.ApplicationModel;

namespace AIDevGallery.ProjectGenerator;

internal partial class Generator
{
    private readonly string templatePath = Path.Join(Package.Current.InstalledLocation.Path, "ProjectGenerator", "Template");

    [GeneratedRegex(@"[^a-zA-Z0-9_]")]
    private static partial Regex SafeNameRegex();

    private static string ToSafeVariableName(string input)
    {
        // Replace invalid characters with an underscore
        string safeName = SafeNameRegex().Replace(input, "_");

        // Ensure the name does not start with a digit
        if (safeName.Length > 0 && char.IsDigit(safeName[0]))
        {
            safeName = "_" + safeName;
        }

        // If the name is empty or only contains invalid characters, return a default name
        if (string.IsNullOrEmpty(safeName))
        {
            safeName = "MySampleApp";
        }

        return safeName;
    }

    internal Task<string> GenerateAsync(Sample sample, Dictionary<ModelType, (string CachedModelDirectoryPath, string ModelUrl)> models, bool copyModelLocally, string outputPath, CancellationToken cancellationToken)
    {
        var packageReferences = new List<(string PackageName, string? Version)>
        {
            ("Microsoft.WindowsAppSDK", null),
            ("Microsoft.Windows.SDK.BuildTools", null),
        };

        foreach (var nugetPackageReference in sample.NugetPackageReferences)
        {
            packageReferences.Add(new(nugetPackageReference, null));
        }

        return GenerateAsyncInternal(sample, models, copyModelLocally, packageReferences, outputPath, cancellationToken);
    }

    internal const string DotNetVersion = "net9.0";

    private async Task<string> GenerateAsyncInternal(Sample sample, Dictionary<ModelType, (string CachedModelDirectoryPath, string ModelUrl)> models, bool copyModelLocally, List<(string PackageName, string? Version)> packageReferences, string outputPath, CancellationToken cancellationToken)
    {
        var projectName = $"{sample.Name}Sample";
        string safeProjectName = ToSafeVariableName(projectName);
        string guid9 = Guid.NewGuid().ToString();
        string xmlEscapedPublisher = "MyTestPublisher";
        string xmlEscapedPublisherDistinguishedName = $"CN={xmlEscapedPublisher}";

        outputPath = Path.Join(outputPath, safeProjectName);
        var dirIndexCount = 1;
        while (Directory.Exists(outputPath))
        {
            outputPath = Path.Join(Path.GetDirectoryName(outputPath), $"{safeProjectName}_{dirIndexCount}");
            dirIndexCount++;
        }

        var modelTypes = sample.Model1Types.Concat(sample.Model2Types ?? Enumerable.Empty<ModelType>())
                .Where(models.ContainsKey);

        if (copyModelLocally)
        {
            long sumTotalSize = 0;
            foreach (var modelType in modelTypes)
            {
                if (!models.TryGetValue(modelType, out var modelInfo))
                {
                    throw new ArgumentException($"Model type {modelType} not found in the models dictionary", nameof(models));
                }

                if (modelInfo.CachedModelDirectoryPath.Contains("file://", StringComparison.OrdinalIgnoreCase))
                {
                    continue;
                }

                var cachedModelDirectoryAttributes = File.GetAttributes(modelInfo.CachedModelDirectoryPath);

                if (cachedModelDirectoryAttributes.HasFlag(FileAttributes.Directory))
                {
                    sumTotalSize += Directory.GetFiles(modelInfo.CachedModelDirectoryPath, "*", SearchOption.AllDirectories).Sum(f => new FileInfo(f).Length);
                }
                else
                {
                    sumTotalSize += new FileInfo(modelInfo.CachedModelDirectoryPath).Length;
                }
            }

            var availableSpace = DriveInfo.GetDrives().First(d => d.RootDirectory.FullName == Path.GetPathRoot(outputPath)).AvailableFreeSpace;
            if (sumTotalSize > availableSpace)
            {
                throw new IOException("Not enough disk space to copy the model files.");
            }
        }

        Directory.CreateDirectory(outputPath);

<<<<<<< HEAD
            bool addLllmTypes = false;
            Dictionary<ModelType, (string CachedModelDirectoryPath, string ModelUrl, bool IsSingleFile, string ModelPathStr, HardwareAccelerator HardwareAccelerator, PromptTemplate? ModelPromptTemplate, bool IsPhiSilica)> modelInfos = [];
            string model1Id = string.Empty;
            string model2Id = string.Empty;
            foreach (var modelType in modelTypes)
=======
        bool addLllmTypes = false;
        Dictionary<ModelType, (string CachedModelDirectoryPath, string ModelUrl, bool IsSingleFile, string ModelPathStr, HardwareAccelerator HardwareAccelerator, PromptTemplate? ModelPromptTemplate)> modelInfos = [];
        string model1Id = string.Empty;
        string model2Id = string.Empty;
        foreach (var modelType in modelTypes)
        {
            if (!models.TryGetValue(modelType, out var modelInfo))
>>>>>>> dce64ecb
            {
                throw new ArgumentException($"Model type {modelType} not found in the models dictionary", nameof(models));
            }

            PromptTemplate? modelPromptTemplate = null;
            HardwareAccelerator hardwareAccelerator = HardwareAccelerator.CPU;
            string modelId = string.Empty;
            bool isSingleFile = false;

            if (ModelTypeHelpers.ModelDetails.TryGetValue(modelType, out var modelDetails))
            {
                modelPromptTemplate = modelDetails.PromptTemplate;
                hardwareAccelerator = modelDetails.HardwareAccelerators.First();
                modelId = modelDetails.Id;
            }
            else if (ModelTypeHelpers.ModelDetails.FirstOrDefault(mf => mf.Value.Url == modelInfo.ModelUrl) is var modelDetails2 && modelDetails2.Value != null)
            {
                modelPromptTemplate = modelDetails2.Value.PromptTemplate;
                if (modelPromptTemplate != null)
                {
                    addLllmTypes = true;
                }

                hardwareAccelerator = modelDetails2.Value.HardwareAccelerators.First();
                modelId = modelDetails2.Value.Id;
            }
            else if (ModelTypeHelpers.ApiDefinitionDetails.TryGetValue(modelType, out var apiDefinitionDetails))
            {
                hardwareAccelerator = HardwareAccelerator.DML;
                modelId = apiDefinitionDetails.Id;
            }

            string modelPathStr;

            if (copyModelLocally && !modelInfo.CachedModelDirectoryPath.Contains("file://", StringComparison.OrdinalIgnoreCase))
            {
                var modelPath = Path.GetFileName(modelInfo.CachedModelDirectoryPath);
                var cachedModelDirectoryAttributes = File.GetAttributes(modelInfo.CachedModelDirectoryPath);

                if (cachedModelDirectoryAttributes.HasFlag(FileAttributes.Directory))
                {
                    isSingleFile = false;
                    var modelDirectory = Directory.CreateDirectory(Path.Join(outputPath, "Models", modelPath));
                    foreach (var file in Directory.GetFiles(modelInfo.CachedModelDirectoryPath, "*", SearchOption.AllDirectories))
                    {
                        cancellationToken.ThrowIfCancellationRequested();
                        var filePath = Path.Join(modelDirectory.FullName, Path.GetRelativePath(modelInfo.CachedModelDirectoryPath, file));
                        var directory = Path.GetDirectoryName(filePath);
                        if (directory != null && !Directory.Exists(directory))
                        {
                            Directory.CreateDirectory(directory);
                        }

                        await CopyFileAsync(file, filePath, cancellationToken).ConfigureAwait(false);
                    }
                }
                else
                {
                    isSingleFile = true;
                    var modelDirectory = Directory.CreateDirectory(Path.Join(outputPath, "Models"));
                    await CopyFileAsync(modelInfo.CachedModelDirectoryPath, Path.Join(modelDirectory.FullName, modelPath), cancellationToken).ConfigureAwait(false);
                }

<<<<<<< HEAD
                bool isPhiSilica = modelPathStr.Contains($"file://{ModelType.PhiSilica}");
                if (isPhiSilica)
                {
                    modelPathStr = modelPathStr.Replace($"@\"file://{ModelType.PhiSilica}\"", "string.Empty");
                }

                modelInfos.Add(modelType, new(modelInfo.CachedModelDirectoryPath, modelInfo.ModelUrl, isSingleFile, modelPathStr, hardwareAccelerator, modelPromptTemplate, isPhiSilica));

                if (modelTypes.First() == modelType)
                {
                    model1Id = modelId;
                }
                else
                {
                    model2Id = modelId;
                }
=======
                modelPathStr = $"System.IO.Path.Join(Windows.ApplicationModel.Package.Current.InstalledLocation.Path, \"Models\", @\"{modelPath}\")";
                modelInfo.CachedModelDirectoryPath = modelPath;
>>>>>>> dce64ecb
            }
            else
            {
                modelPathStr = $"@\"{modelInfo.CachedModelDirectoryPath}\"";
            }

            modelInfos.Add(modelType, new(modelInfo.CachedModelDirectoryPath, modelInfo.ModelUrl, isSingleFile, modelPathStr, hardwareAccelerator, modelPromptTemplate));

            if (modelTypes.First() == modelType)
            {
                model1Id = modelId;
            }
            else
            {
                model2Id = modelId;
            }
        }

        SampleProjectGeneratedEvent.Log(sample.Id, model1Id, model2Id, copyModelLocally);

        string[] extensions = [".manifest", ".xaml", ".cs", ".appxmanifest", ".csproj", ".ico", ".png", ".json", ".pubxml"];

        // Get all files from the template directory with the allowed extensions
        var files = Directory.GetFiles(templatePath, "*.*", SearchOption.AllDirectories).Where(file => extensions.Any(file.EndsWith));

        var renames = new Dictionary<string, string>
        {
            { "Package-managed.appxmanifest", "Package.appxmanifest" },
            { "ProjectTemplate.csproj", $"{safeProjectName}.csproj" }
        };

        var className = await AddFilesFromSampleAsync(sample, packageReferences, safeProjectName, outputPath, addLllmTypes, modelInfos, cancellationToken);

        foreach (var file in files)
        {
            var relativePath = file[(templatePath.Length + 1)..];

            var fileName = Path.GetFileName(file);
            if (renames.TryGetValue(fileName, out var newName))
            {
                relativePath = relativePath.Replace(fileName, newName);
            }

            var outputPathFile = Path.Join(outputPath, relativePath);

            // Create the directory if it doesn't exist
            var directory = Path.GetDirectoryName(outputPathFile);
            if (directory != null && !Directory.Exists(directory))
            {
                Directory.CreateDirectory(directory);
            }

            // if image file, just copy
            if (Path.GetExtension(file) is ".ico" or ".png")
            {
                File.Copy(file, outputPathFile);
                continue;
            }
            else
            {
                // Read the file
                var content = await File.ReadAllTextAsync(file, cancellationToken);

                // Replace the variables
                content = content.Replace("$projectname$", projectName);
                content = content.Replace("$safeprojectname$", safeProjectName);
                content = content.Replace("$guid9$", guid9);
                content = content.Replace("$XmlEscapedPublisherDistinguishedName$", xmlEscapedPublisherDistinguishedName);
                content = content.Replace("$XmlEscapedPublisher$", xmlEscapedPublisher);
                content = content.Replace("$DotNetVersion$", DotNetVersion);
                content = content.Replace("$MainSamplePage$", className);

                // Write the file
                await File.WriteAllTextAsync(outputPathFile, content, cancellationToken);
            }
        }

        var csproj = Path.Join(outputPath, $"{safeProjectName}.csproj");

        // Add NuGet references
        if (packageReferences.Count > 0 || copyModelLocally)
        {
            var project = ProjectRootElement.Open(csproj);
            var itemGroup = project.AddItemGroup();

            foreach (var packageReference in packageReferences)
            {
                var packageName = packageReference.PackageName;
                var version = packageReference.Version;
                var packageReferenceItem = itemGroup.AddItem("PackageReference", packageName);

                if (packageName == "Microsoft.Windows.CsWin32")
                {
                    packageReferenceItem.AddMetadata("PrivateAssets", "all", true);
                }

                var versionStr = version ?? PackageVersionHelpers.PackageVersions[packageName];
                packageReferenceItem.AddMetadata("Version", versionStr, true);
            }

            if (copyModelLocally)
            {
                var modelContentItemGroup = project.AddItemGroup();
                foreach (var modelInfo in modelInfos)
                {
                    if (modelInfo.Value.CachedModelDirectoryPath.Contains("file://", StringComparison.OrdinalIgnoreCase))
                    {
                        continue;
                    }

                    if (modelInfo.Value.IsSingleFile)
                    {
                        modelContentItemGroup.AddItem("Content", @$"Models\{modelInfo.Value.CachedModelDirectoryPath}");
                    }
                    else
                    {
                        modelContentItemGroup.AddItem("Content", @$"Models\{modelInfo.Value.CachedModelDirectoryPath}\**");
                    }
                }
            }

            project.Save();
        }

        // Fix PublishProfiles. This shouldn't be necessary once the templates are fixed
        foreach (var file in Directory.GetFiles(outputPath, "*.pubxml", SearchOption.AllDirectories))
        {
            var pubxml = ProjectRootElement.Open(file);
            var firstPg = pubxml.PropertyGroups.FirstOrDefault();
            firstPg ??= pubxml.AddPropertyGroup();

            if (!firstPg.Children.Any(p => p.ElementName == "RuntimeIdentifier"))
            {
                var runtimeIdentifier = Path.GetFileNameWithoutExtension(file).Split('-').Last();
                firstPg.AddProperty("RuntimeIdentifier", $"win-{runtimeIdentifier}");
            }

            pubxml.Save();
        }

<<<<<<< HEAD
        private string GetChatClientLoaderString(Sample sample, string modelPath, string promptTemplate, bool isPhiSilica)
        {
            if (!sample.SharedCode.Contains(SharedCodeEnum.GenAIModel) && !isPhiSilica)
=======
        // Styles
        List<string> styles = [];
        foreach (var file in Directory.GetFiles(outputPath, "*.xaml", SearchOption.TopDirectoryOnly))
        {
            var content = await File.ReadAllTextAsync(file, cancellationToken);
            if (!content.StartsWith("<ResourceDictionary", StringComparison.OrdinalIgnoreCase))
>>>>>>> dce64ecb
            {
                continue;
            }

<<<<<<< HEAD
            if (isPhiSilica)
            {
                return "PhiSilicaClient.CreateAsync()";
            }

            return $"GenAIModel.CreateAsync({modelPath}, {promptTemplate})";
=======
            styles.Add(file);
        }

        if (styles.Count > 0)
        {
            var appXamlPath = Path.Join(outputPath, "App.xaml");
            var appXaml = await File.ReadAllTextAsync(appXamlPath, cancellationToken);
            appXaml = appXaml.Replace(
                "                <!-- Other merged dictionaries here -->",
                string.Join(Environment.NewLine, styles.Select(s => $"                <ResourceDictionary Source=\"{Path.GetFileName(s)}\" />")));
            await File.WriteAllTextAsync(appXamlPath, appXaml, cancellationToken);
>>>>>>> dce64ecb
        }

        return outputPath;
    }

    private string GetChatClientLoaderString(Sample sample, string modelPath, string promptTemplate)
    {
        if (!sample.SharedCode.Contains(SharedCodeEnum.GenAIModel))
        {
            return string.Empty;
        }

        return $"GenAIModel.CreateAsync({modelPath}, {promptTemplate})";
    }

    private static async Task CopyFileAsync(string sourceFile, string destinationFile, CancellationToken cancellationToken)
    {
        using var sourceStream = new FileStream(sourceFile, FileMode.Open, FileAccess.Read, FileShare.Read, bufferSize: 4096, useAsync: true);
        using var destinationStream = new FileStream(destinationFile, FileMode.CreateNew, FileAccess.Write, FileShare.None, bufferSize: 4096, useAsync: true);
        await sourceStream.CopyToAsync(destinationStream, 81920, cancellationToken).ConfigureAwait(false);
    }

    private static string EscapeNewLines(string str)
    {
        str = str
            .Replace("\r", "\\r")
            .Replace("\n", "\\n");
        return str;
    }

    private string GetPromptTemplateString(PromptTemplate? promptTemplate, int spaceCount)
    {
        if (promptTemplate == null)
        {
            return "null";
        }

        StringBuilder modelPromptTemplateSb = new();
        var spaces = new string(' ', spaceCount);
        modelPromptTemplateSb.AppendLine("new LlmPromptTemplate");
        modelPromptTemplateSb.Append(spaces);
        modelPromptTemplateSb.AppendLine("{");
        if (!string.IsNullOrEmpty(promptTemplate.System))
        {
            modelPromptTemplateSb.Append(spaces);
            modelPromptTemplateSb.AppendLine(
                string.Format(
                    CultureInfo.InvariantCulture,
                    """
                        System = "{0}",
                    """,
                    EscapeNewLines(promptTemplate.System)));
        }

        if (!string.IsNullOrEmpty(promptTemplate.User))
        {
            modelPromptTemplateSb.Append(spaces);
            modelPromptTemplateSb.AppendLine(string.Format(
                    CultureInfo.InvariantCulture,
                    """
                        User = "{0}",
                    """,
                    EscapeNewLines(promptTemplate.User)));
        }

        if (!string.IsNullOrEmpty(promptTemplate.Assistant))
        {
            modelPromptTemplateSb.Append(spaces);
            modelPromptTemplateSb.AppendLine(string.Format(
                    CultureInfo.InvariantCulture,
                    """
                        Assistant = "{0}",
                    """,
                    EscapeNewLines(promptTemplate.Assistant)));
        }

        if (promptTemplate.Stop != null && promptTemplate.Stop.Length > 0)
        {
            modelPromptTemplateSb.Append(spaces);
            var stopStr = string.Join(", ", promptTemplate.Stop.Select(s =>
                string.Format(
                        CultureInfo.InvariantCulture,
                        """
                        "{0}"
                        """,
                        EscapeNewLines(s))));
            modelPromptTemplateSb.Append("    Stop = [ ");
            modelPromptTemplateSb.Append(stopStr);
            modelPromptTemplateSb.AppendLine("]");
        }

        modelPromptTemplateSb.Append(spaces);
        modelPromptTemplateSb.Append('}');

        return modelPromptTemplateSb.ToString();
    }

    private async Task<string> AddFilesFromSampleAsync(
        Sample sample,
        List<(string PackageName, string? Version)> packageReferences,
        string safeProjectName,
        string outputPath,
        bool addLllmTypes,
        Dictionary<ModelType, (string CachedModelDirectoryPath, string ModelUrl, bool IsSingleFile, string ModelPathStr, HardwareAccelerator HardwareAccelerator, PromptTemplate? ModelPromptTemplate)> modelInfos,
        CancellationToken cancellationToken)
    {
        var sharedCode = sample.SharedCode.ToList();
        if (!sharedCode.Contains(SharedCodeEnum.LlmPromptTemplate) &&
            (addLllmTypes || sample.SharedCode.Contains(SharedCodeEnum.GenAIModel)))
        {
            // Always used inside GenAIModel.cs
            sharedCode.Add(SharedCodeEnum.LlmPromptTemplate);
        }

<<<<<<< HEAD
        private async Task<string> AddFilesFromSampleAsync(
            Sample sample,
            List<(string PackageName, string? Version)> packageReferences,
            string safeProjectName,
            string outputPath,
            bool addLllmTypes,
            Dictionary<ModelType, (string CachedModelDirectoryPath, string ModelUrl, bool IsSingleFile, string ModelPathStr, HardwareAccelerator HardwareAccelerator, PromptTemplate? ModelPromptTemplate, bool IsPhiSilica)> modelInfos,
            CancellationToken cancellationToken)
=======
        if (sharedCode.Contains(SharedCodeEnum.DeviceUtils) && !sharedCode.Contains(SharedCodeEnum.NativeMethods))
>>>>>>> dce64ecb
        {
            sharedCode.Add(SharedCodeEnum.NativeMethods);
            var csWin32 = "Microsoft.Windows.CsWin32";
            if (!packageReferences.Any(packageReferences => packageReferences.PackageName == csWin32))
            {
                packageReferences.Add((csWin32, null));
            }
        }

<<<<<<< HEAD
            if (modelInfos.Values.Any(mi => mi.IsPhiSilica))
            {
                if (!sharedCode.Contains(SharedCodeEnum.PhiSilicaClient))
                {
                    sharedCode.Add(SharedCodeEnum.PhiSilicaClient);
                }
            }

            if (sharedCode.Contains(SharedCodeEnum.DeviceUtils) && !sharedCode.Contains(SharedCodeEnum.NativeMethods))
=======
        foreach (var sharedCodeEnum in sharedCode)
        {
            var fileName = SharedCodeHelpers.GetName(sharedCodeEnum);
            var source = SharedCodeHelpers.GetSource(sharedCodeEnum);
            if (fileName.EndsWith(".xaml", StringComparison.OrdinalIgnoreCase))
>>>>>>> dce64ecb
            {
                source = CleanXamlSource(source, $"{safeProjectName}.SharedCode", out _);
            }
            else
            {
                source = CleanCsSource(source, $"{safeProjectName}.SharedCode", false);
            }

            await File.WriteAllTextAsync(Path.Join(outputPath, fileName), source, cancellationToken);
        }

        string className = "Sample";
        if (!string.IsNullOrEmpty(sample.XAMLCode))
        {
            var xamlSource = CleanXamlSource(sample.XAMLCode, safeProjectName, out className);
            xamlSource = xamlSource.Replace($"{Environment.NewLine}    xmlns:samples=\"using:AIDevGallery.Samples\"", string.Empty);
            xamlSource = xamlSource.Replace("<samples:BaseSamplePage", "<Page");
            xamlSource = xamlSource.Replace("</samples:BaseSamplePage>", "</Page>");

<<<<<<< HEAD
            if (!string.IsNullOrEmpty(sample.CSCode))
            {
                var cleanCsSource = CleanCsSource(sample.CSCode, safeProjectName, true);
                cleanCsSource = cleanCsSource.Replace("sampleParams.NotifyCompletion();", "App.Window?.ModelLoaded();");
                cleanCsSource = cleanCsSource.Replace("sampleParams.ShowWcrModelLoadingMessage = true;", string.Empty);
                cleanCsSource = cleanCsSource.Replace(": BaseSamplePage", ": Microsoft.UI.Xaml.Controls.Page");
                cleanCsSource = cleanCsSource.Replace(
                    "Task LoadModelAsync(SampleNavigationParameters sampleParams)",
                    "void OnNavigatedTo(Microsoft.UI.Xaml.Navigation.NavigationEventArgs e)");
                cleanCsSource = cleanCsSource.Replace(
                    "Task LoadModelAsync(MultiModelSampleNavigationParameters sampleParams)",
                    "void OnNavigatedTo(Microsoft.UI.Xaml.Navigation.NavigationEventArgs e)");
                cleanCsSource = RegexReturnTaskCompletedTask().Replace(cleanCsSource, string.Empty);

                string modelPath;
                if (modelInfos.Count > 1)
                {
                    int i = 0;
                    foreach (var modelInfo in modelInfos)
                    {
                        cleanCsSource = cleanCsSource.Replace($"sampleParams.HardwareAccelerators[{i}]", $"HardwareAccelerator.{modelInfo.Value.HardwareAccelerator}");
                        cleanCsSource = cleanCsSource.Replace($"sampleParams.ModelPaths[{i}]", modelInfo.Value.ModelPathStr);
                        i++;
                    }
=======
            await File.WriteAllTextAsync(Path.Join(outputPath, $"{className}.xaml"), xamlSource, cancellationToken);
        }
>>>>>>> dce64ecb

        if (!string.IsNullOrEmpty(sample.CSCode))
        {
            var cleanCsSource = CleanCsSource(sample.CSCode, safeProjectName, true);
            cleanCsSource = cleanCsSource.Replace("sampleParams.NotifyCompletion();", "App.Window?.ModelLoaded();");
            cleanCsSource = cleanCsSource.Replace(": BaseSamplePage", ": Microsoft.UI.Xaml.Controls.Page");
            cleanCsSource = cleanCsSource.Replace(
                "Task LoadModelAsync(SampleNavigationParameters sampleParams)",
                "void OnNavigatedTo(Microsoft.UI.Xaml.Navigation.NavigationEventArgs e)");
            cleanCsSource = cleanCsSource.Replace(
                "Task LoadModelAsync(MultiModelSampleNavigationParameters sampleParams)",
                "void OnNavigatedTo(Microsoft.UI.Xaml.Navigation.NavigationEventArgs e)");
            cleanCsSource = RegexReturnTaskCompletedTask().Replace(cleanCsSource, string.Empty);

            string modelPath;
            if (modelInfos.Count > 1)
            {
                int i = 0;
                foreach (var modelInfo in modelInfos)
                {
                    cleanCsSource = cleanCsSource.Replace($"sampleParams.HardwareAccelerators[{i}]", $"HardwareAccelerator.{modelInfo.Value.HardwareAccelerator}");
                    cleanCsSource = cleanCsSource.Replace($"sampleParams.ModelPaths[{i}]", modelInfo.Value.ModelPathStr);
                    i++;
                }

                modelPath = modelInfos.First().Value.ModelPathStr;
            }
            else
            {
                var modelInfo = modelInfos.Values.First();
                cleanCsSource = cleanCsSource.Replace("sampleParams.HardwareAccelerator", $"HardwareAccelerator.{modelInfo.HardwareAccelerator}");
                cleanCsSource = cleanCsSource.Replace("sampleParams.ModelPath", modelInfo.ModelPathStr);
                modelPath = modelInfo.ModelPathStr;
            }

<<<<<<< HEAD
                var search = "sampleParams.GetIChatClientAsync()";
                int index = cleanCsSource.IndexOf(search, StringComparison.OrdinalIgnoreCase);
                if (index > 0)
                {
                    int newLineIndex = cleanCsSource[..index].LastIndexOf(Environment.NewLine, StringComparison.OrdinalIgnoreCase);
                    var subStr = cleanCsSource[(newLineIndex + Environment.NewLine.Length)..];
                    var subStrWithoutSpaces = subStr.TrimStart();
                    var spaceCount = subStr.Length - subStrWithoutSpaces.Length;
                    var modelInfo = modelInfos.Values.First();
                    var promptTemplate = GetPromptTemplateString(modelInfo.ModelPromptTemplate, spaceCount);
                    var chatClientLoader = GetChatClientLoaderString(sample, modelPath, promptTemplate, modelInfo.IsPhiSilica);
                    if (chatClientLoader != null)
                    {
                        cleanCsSource = cleanCsSource.Replace(search, chatClientLoader);
                    }
                }
=======
            cleanCsSource = cleanCsSource.Replace("sampleParams.CancellationToken", "CancellationToken.None");
>>>>>>> dce64ecb

            var search = "sampleParams.GetIChatClientAsync()";
            int index = cleanCsSource.IndexOf(search, StringComparison.OrdinalIgnoreCase);
            if (index > 0)
            {
                int newLineIndex = cleanCsSource[..index].LastIndexOf(Environment.NewLine, StringComparison.OrdinalIgnoreCase);
                var subStr = cleanCsSource[(newLineIndex + Environment.NewLine.Length)..];
                var subStrWithoutSpaces = subStr.TrimStart();
                var spaceCount = subStr.Length - subStrWithoutSpaces.Length;
                var promptTemplate = GetPromptTemplateString(modelInfos.Values.First().ModelPromptTemplate, spaceCount);
                var chatClientLoader = GetChatClientLoaderString(sample, modelPath, promptTemplate);
                if (chatClientLoader != null)
                {
                    cleanCsSource = cleanCsSource.Replace(search, chatClientLoader);
                }
            }

            if (sample.SharedCode.Contains(SharedCodeEnum.GenAIModel))
            {
                cleanCsSource = RegexInitializeComponent().Replace(cleanCsSource, $"$1this.InitializeComponent();$1GenAIModel.InitializeGenAI();");
            }

            await File.WriteAllTextAsync(Path.Join(outputPath, $"{className}.xaml.cs"), cleanCsSource, cancellationToken);
        }

        return className;
    }

    [GeneratedRegex(@"x:Class=""(@?[a-z_A-Z]\w+(?:\.@?[a-z_A-Z]\w+)*)""")]
    private static partial Regex XClass();

    [GeneratedRegex(@"xmlns:local=""using:(\w.+)""")]
    private static partial Regex XamlLocalUsing();

    [GeneratedRegex(@"[\r\n][\s]*return Task.CompletedTask;")]
    private static partial Regex RegexReturnTaskCompletedTask();

    [GeneratedRegex(@"(\s*)this.InitializeComponent\(\);")]
    private static partial Regex RegexInitializeComponent();

    private string CleanXamlSource(string xamlCode, string newNamespace, out string className)
    {
        var match = XClass().Match(xamlCode);
        if (match.Success)
        {
            var oldClassFullName = match.Groups[1].Value;
            _ = oldClassFullName[..oldClassFullName.LastIndexOf('.')];
            className = oldClassFullName[(oldClassFullName.LastIndexOf('.') + 1)..];

            xamlCode = xamlCode.Replace(match.Value, @$"x:Class=""{newNamespace}.{className}""");
        }
        else
        {
            className = "Sample";
        }

        xamlCode = XamlLocalUsing().Replace(xamlCode, $"xmlns:local=\"using:{newNamespace}\"");

        xamlCode = xamlCode.Replace("xmlns:shared=\"using:AIDevGallery.Samples.SharedCode\"", $"xmlns:shared=\"using:{newNamespace}.SharedCode\"");

        return xamlCode;
    }

    [GeneratedRegex(@"using AIDevGallery\S*;\r?\n", RegexOptions.Multiline)]
    private static partial Regex UsingAIDevGalleryGNamespace();

    [GeneratedRegex(@"namespace AIDevGallery(?:[^;\r\n])*(;?)\r\n", RegexOptions.Multiline)]
    private static partial Regex AIDevGalleryGNamespace();

    private static string CleanCsSource(string source, string newNamespace, bool addSharedSourceNamespace)
    {
        // Remove the using statements for the AIDevGallery.* namespaces
        source = UsingAIDevGalleryGNamespace().Replace(source, string.Empty);

        source = source.Replace("\r\r", "\r");

        // Replace the AIDevGallery namespace with the namespace of the new project
        // consider the 1st capture group to add the ; or not
        var match = AIDevGalleryGNamespace().Match(source);
        if (match.Success)
        {
            source = AIDevGalleryGNamespace().Replace(source, $"namespace {newNamespace}{match.Groups[1].Value}{Environment.NewLine}");
        }

        if (addSharedSourceNamespace)
        {
            var namespaceLine = $"using {newNamespace}.SharedCode;";
            if (!source.Contains(namespaceLine))
            {
                source = namespaceLine + Environment.NewLine + source;
            }
        }

        return source;
    }
}<|MERGE_RESOLUTION|>--- conflicted
+++ resolved
@@ -118,21 +118,13 @@
 
         Directory.CreateDirectory(outputPath);
 
-<<<<<<< HEAD
-            bool addLllmTypes = false;
-            Dictionary<ModelType, (string CachedModelDirectoryPath, string ModelUrl, bool IsSingleFile, string ModelPathStr, HardwareAccelerator HardwareAccelerator, PromptTemplate? ModelPromptTemplate, bool IsPhiSilica)> modelInfos = [];
-            string model1Id = string.Empty;
-            string model2Id = string.Empty;
-            foreach (var modelType in modelTypes)
-=======
         bool addLllmTypes = false;
-        Dictionary<ModelType, (string CachedModelDirectoryPath, string ModelUrl, bool IsSingleFile, string ModelPathStr, HardwareAccelerator HardwareAccelerator, PromptTemplate? ModelPromptTemplate)> modelInfos = [];
+        Dictionary<ModelType, (string CachedModelDirectoryPath, string ModelUrl, bool IsSingleFile, string ModelPathStr, HardwareAccelerator HardwareAccelerator, PromptTemplate? ModelPromptTemplate, bool IsPhiSilica)> modelInfos = [];
         string model1Id = string.Empty;
         string model2Id = string.Empty;
         foreach (var modelType in modelTypes)
         {
             if (!models.TryGetValue(modelType, out var modelInfo))
->>>>>>> dce64ecb
             {
                 throw new ArgumentException($"Model type {modelType} not found in the models dictionary", nameof(models));
             }
@@ -196,34 +188,21 @@
                     await CopyFileAsync(modelInfo.CachedModelDirectoryPath, Path.Join(modelDirectory.FullName, modelPath), cancellationToken).ConfigureAwait(false);
                 }
 
-<<<<<<< HEAD
-                bool isPhiSilica = modelPathStr.Contains($"file://{ModelType.PhiSilica}");
-                if (isPhiSilica)
-                {
-                    modelPathStr = modelPathStr.Replace($"@\"file://{ModelType.PhiSilica}\"", "string.Empty");
-                }
-
-                modelInfos.Add(modelType, new(modelInfo.CachedModelDirectoryPath, modelInfo.ModelUrl, isSingleFile, modelPathStr, hardwareAccelerator, modelPromptTemplate, isPhiSilica));
-
-                if (modelTypes.First() == modelType)
-                {
-                    model1Id = modelId;
-                }
-                else
-                {
-                    model2Id = modelId;
-                }
-=======
                 modelPathStr = $"System.IO.Path.Join(Windows.ApplicationModel.Package.Current.InstalledLocation.Path, \"Models\", @\"{modelPath}\")";
                 modelInfo.CachedModelDirectoryPath = modelPath;
->>>>>>> dce64ecb
             }
             else
             {
                 modelPathStr = $"@\"{modelInfo.CachedModelDirectoryPath}\"";
             }
 
-            modelInfos.Add(modelType, new(modelInfo.CachedModelDirectoryPath, modelInfo.ModelUrl, isSingleFile, modelPathStr, hardwareAccelerator, modelPromptTemplate));
+            bool isPhiSilica = modelPathStr.Contains($"file://{ModelType.PhiSilica}");
+            if (isPhiSilica)
+            {
+                modelPathStr = modelPathStr.Replace($"@\"file://{ModelType.PhiSilica}\"", "string.Empty");
+            }
+
+            modelInfos.Add(modelType, new(modelInfo.CachedModelDirectoryPath, modelInfo.ModelUrl, isSingleFile, modelPathStr, hardwareAccelerator, modelPromptTemplate, isPhiSilica));
 
             if (modelTypes.First() == modelType)
             {
@@ -357,30 +336,16 @@
             pubxml.Save();
         }
 
-<<<<<<< HEAD
-        private string GetChatClientLoaderString(Sample sample, string modelPath, string promptTemplate, bool isPhiSilica)
-        {
-            if (!sample.SharedCode.Contains(SharedCodeEnum.GenAIModel) && !isPhiSilica)
-=======
         // Styles
         List<string> styles = [];
         foreach (var file in Directory.GetFiles(outputPath, "*.xaml", SearchOption.TopDirectoryOnly))
         {
             var content = await File.ReadAllTextAsync(file, cancellationToken);
             if (!content.StartsWith("<ResourceDictionary", StringComparison.OrdinalIgnoreCase))
->>>>>>> dce64ecb
             {
                 continue;
             }
 
-<<<<<<< HEAD
-            if (isPhiSilica)
-            {
-                return "PhiSilicaClient.CreateAsync()";
-            }
-
-            return $"GenAIModel.CreateAsync({modelPath}, {promptTemplate})";
-=======
             styles.Add(file);
         }
 
@@ -392,17 +357,21 @@
                 "                <!-- Other merged dictionaries here -->",
                 string.Join(Environment.NewLine, styles.Select(s => $"                <ResourceDictionary Source=\"{Path.GetFileName(s)}\" />")));
             await File.WriteAllTextAsync(appXamlPath, appXaml, cancellationToken);
->>>>>>> dce64ecb
         }
 
         return outputPath;
     }
 
-    private string GetChatClientLoaderString(Sample sample, string modelPath, string promptTemplate)
-    {
-        if (!sample.SharedCode.Contains(SharedCodeEnum.GenAIModel))
+    private string GetChatClientLoaderString(Sample sample, string modelPath, string promptTemplate, bool isPhiSilica)
+    {
+        if (!sample.SharedCode.Contains(SharedCodeEnum.GenAIModel) && !isPhiSilica)
         {
             return string.Empty;
+        }
+
+        if (isPhiSilica)
+        {
+            return "PhiSilicaClient.CreateAsync()";
         }
 
         return $"GenAIModel.CreateAsync({modelPath}, {promptTemplate})";
@@ -496,7 +465,7 @@
         string safeProjectName,
         string outputPath,
         bool addLllmTypes,
-        Dictionary<ModelType, (string CachedModelDirectoryPath, string ModelUrl, bool IsSingleFile, string ModelPathStr, HardwareAccelerator HardwareAccelerator, PromptTemplate? ModelPromptTemplate)> modelInfos,
+        Dictionary<ModelType, (string CachedModelDirectoryPath, string ModelUrl, bool IsSingleFile, string ModelPathStr, HardwareAccelerator HardwareAccelerator, PromptTemplate? ModelPromptTemplate, bool IsPhiSilica)> modelInfos,
         CancellationToken cancellationToken)
     {
         var sharedCode = sample.SharedCode.ToList();
@@ -507,18 +476,15 @@
             sharedCode.Add(SharedCodeEnum.LlmPromptTemplate);
         }
 
-<<<<<<< HEAD
-        private async Task<string> AddFilesFromSampleAsync(
-            Sample sample,
-            List<(string PackageName, string? Version)> packageReferences,
-            string safeProjectName,
-            string outputPath,
-            bool addLllmTypes,
-            Dictionary<ModelType, (string CachedModelDirectoryPath, string ModelUrl, bool IsSingleFile, string ModelPathStr, HardwareAccelerator HardwareAccelerator, PromptTemplate? ModelPromptTemplate, bool IsPhiSilica)> modelInfos,
-            CancellationToken cancellationToken)
-=======
+        if (modelInfos.Values.Any(mi => mi.IsPhiSilica))
+        {
+            if (!sharedCode.Contains(SharedCodeEnum.PhiSilicaClient))
+            {
+                sharedCode.Add(SharedCodeEnum.PhiSilicaClient);
+            }
+        }
+
         if (sharedCode.Contains(SharedCodeEnum.DeviceUtils) && !sharedCode.Contains(SharedCodeEnum.NativeMethods))
->>>>>>> dce64ecb
         {
             sharedCode.Add(SharedCodeEnum.NativeMethods);
             var csWin32 = "Microsoft.Windows.CsWin32";
@@ -528,23 +494,11 @@
             }
         }
 
-<<<<<<< HEAD
-            if (modelInfos.Values.Any(mi => mi.IsPhiSilica))
-            {
-                if (!sharedCode.Contains(SharedCodeEnum.PhiSilicaClient))
-                {
-                    sharedCode.Add(SharedCodeEnum.PhiSilicaClient);
-                }
-            }
-
-            if (sharedCode.Contains(SharedCodeEnum.DeviceUtils) && !sharedCode.Contains(SharedCodeEnum.NativeMethods))
-=======
         foreach (var sharedCodeEnum in sharedCode)
         {
             var fileName = SharedCodeHelpers.GetName(sharedCodeEnum);
             var source = SharedCodeHelpers.GetSource(sharedCodeEnum);
             if (fileName.EndsWith(".xaml", StringComparison.OrdinalIgnoreCase))
->>>>>>> dce64ecb
             {
                 source = CleanXamlSource(source, $"{safeProjectName}.SharedCode", out _);
             }
@@ -564,40 +518,14 @@
             xamlSource = xamlSource.Replace("<samples:BaseSamplePage", "<Page");
             xamlSource = xamlSource.Replace("</samples:BaseSamplePage>", "</Page>");
 
-<<<<<<< HEAD
-            if (!string.IsNullOrEmpty(sample.CSCode))
-            {
-                var cleanCsSource = CleanCsSource(sample.CSCode, safeProjectName, true);
-                cleanCsSource = cleanCsSource.Replace("sampleParams.NotifyCompletion();", "App.Window?.ModelLoaded();");
-                cleanCsSource = cleanCsSource.Replace("sampleParams.ShowWcrModelLoadingMessage = true;", string.Empty);
-                cleanCsSource = cleanCsSource.Replace(": BaseSamplePage", ": Microsoft.UI.Xaml.Controls.Page");
-                cleanCsSource = cleanCsSource.Replace(
-                    "Task LoadModelAsync(SampleNavigationParameters sampleParams)",
-                    "void OnNavigatedTo(Microsoft.UI.Xaml.Navigation.NavigationEventArgs e)");
-                cleanCsSource = cleanCsSource.Replace(
-                    "Task LoadModelAsync(MultiModelSampleNavigationParameters sampleParams)",
-                    "void OnNavigatedTo(Microsoft.UI.Xaml.Navigation.NavigationEventArgs e)");
-                cleanCsSource = RegexReturnTaskCompletedTask().Replace(cleanCsSource, string.Empty);
-
-                string modelPath;
-                if (modelInfos.Count > 1)
-                {
-                    int i = 0;
-                    foreach (var modelInfo in modelInfos)
-                    {
-                        cleanCsSource = cleanCsSource.Replace($"sampleParams.HardwareAccelerators[{i}]", $"HardwareAccelerator.{modelInfo.Value.HardwareAccelerator}");
-                        cleanCsSource = cleanCsSource.Replace($"sampleParams.ModelPaths[{i}]", modelInfo.Value.ModelPathStr);
-                        i++;
-                    }
-=======
             await File.WriteAllTextAsync(Path.Join(outputPath, $"{className}.xaml"), xamlSource, cancellationToken);
         }
->>>>>>> dce64ecb
 
         if (!string.IsNullOrEmpty(sample.CSCode))
         {
             var cleanCsSource = CleanCsSource(sample.CSCode, safeProjectName, true);
             cleanCsSource = cleanCsSource.Replace("sampleParams.NotifyCompletion();", "App.Window?.ModelLoaded();");
+            cleanCsSource = cleanCsSource.Replace("sampleParams.ShowWcrModelLoadingMessage = true;", string.Empty);
             cleanCsSource = cleanCsSource.Replace(": BaseSamplePage", ": Microsoft.UI.Xaml.Controls.Page");
             cleanCsSource = cleanCsSource.Replace(
                 "Task LoadModelAsync(SampleNavigationParameters sampleParams)",
@@ -628,26 +556,7 @@
                 modelPath = modelInfo.ModelPathStr;
             }
 
-<<<<<<< HEAD
-                var search = "sampleParams.GetIChatClientAsync()";
-                int index = cleanCsSource.IndexOf(search, StringComparison.OrdinalIgnoreCase);
-                if (index > 0)
-                {
-                    int newLineIndex = cleanCsSource[..index].LastIndexOf(Environment.NewLine, StringComparison.OrdinalIgnoreCase);
-                    var subStr = cleanCsSource[(newLineIndex + Environment.NewLine.Length)..];
-                    var subStrWithoutSpaces = subStr.TrimStart();
-                    var spaceCount = subStr.Length - subStrWithoutSpaces.Length;
-                    var modelInfo = modelInfos.Values.First();
-                    var promptTemplate = GetPromptTemplateString(modelInfo.ModelPromptTemplate, spaceCount);
-                    var chatClientLoader = GetChatClientLoaderString(sample, modelPath, promptTemplate, modelInfo.IsPhiSilica);
-                    if (chatClientLoader != null)
-                    {
-                        cleanCsSource = cleanCsSource.Replace(search, chatClientLoader);
-                    }
-                }
-=======
             cleanCsSource = cleanCsSource.Replace("sampleParams.CancellationToken", "CancellationToken.None");
->>>>>>> dce64ecb
 
             var search = "sampleParams.GetIChatClientAsync()";
             int index = cleanCsSource.IndexOf(search, StringComparison.OrdinalIgnoreCase);
@@ -657,8 +566,9 @@
                 var subStr = cleanCsSource[(newLineIndex + Environment.NewLine.Length)..];
                 var subStrWithoutSpaces = subStr.TrimStart();
                 var spaceCount = subStr.Length - subStrWithoutSpaces.Length;
-                var promptTemplate = GetPromptTemplateString(modelInfos.Values.First().ModelPromptTemplate, spaceCount);
-                var chatClientLoader = GetChatClientLoaderString(sample, modelPath, promptTemplate);
+                var modelInfo = modelInfos.Values.First();
+                var promptTemplate = GetPromptTemplateString(modelInfo.ModelPromptTemplate, spaceCount);
+                var chatClientLoader = GetChatClientLoaderString(sample, modelPath, promptTemplate, modelInfo.IsPhiSilica);
                 if (chatClientLoader != null)
                 {
                     cleanCsSource = cleanCsSource.Replace(search, chatClientLoader);
