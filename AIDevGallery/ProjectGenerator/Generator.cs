--- conflicted
+++ resolved
@@ -193,17 +193,13 @@
                 modelPathStr = $"@\"{modelInfo.CachedModelDirectoryPath}\"";
             }
 
-<<<<<<< HEAD
             bool isPhiSilica = modelPathStr.Contains($"file://{ModelType.PhiSilica}");
             if (isPhiSilica)
             {
                 modelPathStr = modelPathStr.Replace($"@\"file://{ModelType.PhiSilica}\"", "string.Empty");
             }
 
-            modelInfos.Add(modelType, new(modelInfo.CachedModelDirectoryPath, modelInfo.ModelUrl, isSingleFile, modelPathStr, hardwareAccelerator, modelPromptTemplate, isPhiSilica));
-=======
-            modelInfos.Add(modelType, new(modelInfo.CachedModelDirectoryPath, modelInfo.ModelUrl, isSingleFile, modelPathStr, modelInfo.HardwareAccelerator, modelPromptTemplate));
->>>>>>> d36e5c02
+            modelInfos.Add(modelType, new(modelInfo.CachedModelDirectoryPath, modelInfo.ModelUrl, isSingleFile, modelPathStr, modelInfo.HardwareAccelerator, modelPromptTemplate, isPhiSilica));
 
             if (modelTypes.First() == modelType)
             {
@@ -598,13 +594,9 @@
         {
             var cleanCsSource = CleanCsSource(sample.CSCode, baseNamespace, true);
             cleanCsSource = cleanCsSource.Replace("sampleParams.NotifyCompletion();", "App.Window?.ModelLoaded();");
-<<<<<<< HEAD
             cleanCsSource = cleanCsSource.Replace("sampleParams.ShowWcrModelLoadingMessage = true;", string.Empty);
-            cleanCsSource = cleanCsSource.Replace(": BaseSamplePage", ": Microsoft.UI.Xaml.Controls.Page");
-=======
             cleanCsSource = cleanCsSource.Replace($"{className} : BaseSamplePage", "Sample : Microsoft.UI.Xaml.Controls.Page");
             cleanCsSource = cleanCsSource.Replace($"public {className}()", "public Sample()");
->>>>>>> d36e5c02
             cleanCsSource = cleanCsSource.Replace(
                 "Task LoadModelAsync(SampleNavigationParameters sampleParams)",
                 "void OnNavigatedTo(Microsoft.UI.Xaml.Navigation.NavigationEventArgs e)");
