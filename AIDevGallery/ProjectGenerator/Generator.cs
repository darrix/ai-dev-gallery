--- conflicted
+++ resolved
@@ -45,7 +45,7 @@
         return safeName;
     }
 
-    internal Task<string> GenerateAsync(Sample sample, Dictionary<ModelType, (string CachedModelDirectoryPath, string ModelUrl)> models, bool copyModelLocally, string outputPath, CancellationToken cancellationToken)
+    internal Task<string> GenerateAsync(Sample sample, Dictionary<ModelType, (string CachedModelDirectoryPath, string ModelUrl, HardwareAccelerator HardwareAccelerator)> models, bool copyModelLocally, string outputPath, CancellationToken cancellationToken)
     {
         var packageReferences = new List<(string PackageName, string? Version)>
         {
@@ -58,22 +58,12 @@
             packageReferences.Add(new(nugetPackageReference, null));
         }
 
-<<<<<<< HEAD
-        internal Task<string> GenerateAsync(Sample sample, Dictionary<ModelType, (string CachedModelDirectoryPath, string ModelUrl, HardwareAccelerator HardwareAccelerator)> models, bool copyModelLocally, string outputPath, CancellationToken cancellationToken)
-        {
-            var packageReferences = new List<(string PackageName, string? Version)>
-            {
-                ("Microsoft.WindowsAppSDK", null),
-                ("Microsoft.Windows.SDK.BuildTools", null),
-            };
-=======
         return GenerateAsyncInternal(sample, models, copyModelLocally, packageReferences, outputPath, cancellationToken);
     }
->>>>>>> cda4a4da
 
     internal const string DotNetVersion = "net9.0";
 
-    private async Task<string> GenerateAsyncInternal(Sample sample, Dictionary<ModelType, (string CachedModelDirectoryPath, string ModelUrl)> models, bool copyModelLocally, List<(string PackageName, string? Version)> packageReferences, string outputPath, CancellationToken cancellationToken)
+    private async Task<string> GenerateAsyncInternal(Sample sample, Dictionary<ModelType, (string CachedModelDirectoryPath, string ModelUrl, HardwareAccelerator HardwareAccelerator)> models, bool copyModelLocally, List<(string PackageName, string? Version)> packageReferences, string outputPath, CancellationToken cancellationToken)
     {
         var projectName = $"{sample.Name}Sample";
         string safeProjectName = ToSafeVariableName(projectName);
@@ -92,11 +82,7 @@
         var modelTypes = sample.Model1Types.Concat(sample.Model2Types ?? Enumerable.Empty<ModelType>())
                 .Where(models.ContainsKey);
 
-<<<<<<< HEAD
-        private async Task<string> GenerateAsyncInternal(Sample sample, Dictionary<ModelType, (string CachedModelDirectoryPath, string ModelUrl, HardwareAccelerator HardwareAccelerator)> models, bool copyModelLocally, List<(string PackageName, string? Version)> packageReferences, string outputPath, CancellationToken cancellationToken)
-=======
         if (copyModelLocally)
->>>>>>> cda4a4da
         {
             long sumTotalSize = 0;
             foreach (var modelType in modelTypes)
@@ -143,21 +129,13 @@
                 throw new ArgumentException($"Model type {modelType} not found in the models dictionary", nameof(models));
             }
 
-<<<<<<< HEAD
-                PromptTemplate? modelPromptTemplate = null;
-                string modelId = string.Empty;
-                bool isSingleFile = false;
-=======
             PromptTemplate? modelPromptTemplate = null;
-            HardwareAccelerator hardwareAccelerator = HardwareAccelerator.CPU;
             string modelId = string.Empty;
             bool isSingleFile = false;
->>>>>>> cda4a4da
 
             if (ModelTypeHelpers.ModelDetails.TryGetValue(modelType, out var modelDetails))
             {
                 modelPromptTemplate = modelDetails.PromptTemplate;
-                hardwareAccelerator = modelDetails.HardwareAccelerators.First();
                 modelId = modelDetails.Id;
             }
             else if (ModelTypeHelpers.ModelDetails.FirstOrDefault(mf => mf.Value.Url == modelInfo.ModelUrl) is var modelDetails2 && modelDetails2.Value != null)
@@ -165,31 +143,15 @@
                 modelPromptTemplate = modelDetails2.Value.PromptTemplate;
                 if (modelPromptTemplate != null)
                 {
-<<<<<<< HEAD
-                    modelPromptTemplate = modelDetails.PromptTemplate;
-                    modelId = modelDetails.Id;
-=======
                     addLllmTypes = true;
->>>>>>> cda4a4da
-                }
-
-<<<<<<< HEAD
-                    modelId = modelDetails2.Value.Id;
-                }
-                else if (ModelTypeHelpers.ApiDefinitionDetails.TryGetValue(modelType, out var apiDefinitionDetails))
-                {
-                    modelId = apiDefinitionDetails.Id;
-                }
-=======
-                hardwareAccelerator = modelDetails2.Value.HardwareAccelerators.First();
+                }
+
                 modelId = modelDetails2.Value.Id;
             }
             else if (ModelTypeHelpers.ApiDefinitionDetails.TryGetValue(modelType, out var apiDefinitionDetails))
             {
-                hardwareAccelerator = HardwareAccelerator.DML;
                 modelId = apiDefinitionDetails.Id;
             }
->>>>>>> cda4a4da
 
             string modelPathStr;
 
@@ -222,28 +184,15 @@
                     await CopyFileAsync(modelInfo.CachedModelDirectoryPath, Path.Join(modelDirectory.FullName, modelPath), cancellationToken).ConfigureAwait(false);
                 }
 
-<<<<<<< HEAD
-                modelInfos.Add(modelType, new(modelInfo.CachedModelDirectoryPath, modelInfo.ModelUrl, isSingleFile, modelPathStr, modelInfo.HardwareAccelerator, modelPromptTemplate));
-
-                if (modelTypes.First() == modelType)
-                {
-                    model1Id = modelId;
-                }
-                else
-                {
-                    model2Id = modelId;
-                }
-=======
                 modelPathStr = $"System.IO.Path.Join(Windows.ApplicationModel.Package.Current.InstalledLocation.Path, \"Models\", @\"{modelPath}\")";
                 modelInfo.CachedModelDirectoryPath = modelPath;
->>>>>>> cda4a4da
             }
             else
             {
                 modelPathStr = $"@\"{modelInfo.CachedModelDirectoryPath}\"";
             }
 
-            modelInfos.Add(modelType, new(modelInfo.CachedModelDirectoryPath, modelInfo.ModelUrl, isSingleFile, modelPathStr, hardwareAccelerator, modelPromptTemplate));
+            modelInfos.Add(modelType, new(modelInfo.CachedModelDirectoryPath, modelInfo.ModelUrl, isSingleFile, modelPathStr, modelInfo.HardwareAccelerator, modelPromptTemplate));
 
             if (modelTypes.First() == modelType)
             {
@@ -280,61 +229,6 @@
                 relativePath = relativePath.Replace(fileName, newName);
             }
 
-<<<<<<< HEAD
-                static void AddPackageReference(ProjectItemGroupElement itemGroup, string packageName, string? version)
-                {
-                    var packageReferenceItem = itemGroup.AddItem("PackageReference", packageName);
-
-                    if (packageName == "Microsoft.Windows.CsWin32")
-                    {
-                        packageReferenceItem.AddMetadata("PrivateAssets", "all", true);
-                    }
-                    else if (packageName == "Microsoft.AI.DirectML" ||
-                             packageName == "Microsoft.ML.OnnxRuntime.DirectML" ||
-                             packageName == "Microsoft.ML.OnnxRuntimeGenAI.DirectML")
-                    {
-                        packageReferenceItem.Condition = "$(Platform) == 'x64'";
-                    }
-                    else if (packageName == "Microsoft.ML.OnnxRuntime.Qnn" ||
-                             packageName == "Microsoft.ML.OnnxRuntimeGenAI" ||
-                             packageName == "Microsoft.ML.OnnxRuntimeGenAI.Managed")
-                    {
-                        packageReferenceItem.Condition = "$(Platform) == 'ARM64'";
-                    }
-
-                    var versionStr = version ?? PackageVersionHelpers.PackageVersions[packageName];
-                    packageReferenceItem.AddMetadata("Version", versionStr, true);
-
-                    if (packageName == "Microsoft.ML.OnnxRuntimeGenAI")
-                    {
-                        var noneItem = itemGroup.AddItem("None", "$(PKGMicrosoft_ML_OnnxRuntimeGenAI)\\runtimes\\win-arm64\\native\\onnxruntime-genai.dll");
-                        noneItem.Condition = "$(Platform) == 'ARM64'";
-                        noneItem.AddMetadata("Link", "onnxruntime-genai.dll", false);
-                        noneItem.AddMetadata("CopyToOutputDirectory", "PreserveNewest", false);
-                        noneItem.AddMetadata("Visible", "false", false);
-
-                        packageReferenceItem.AddMetadata("GeneratePathProperty", "true", true);
-                        packageReferenceItem.AddMetadata("ExcludeAssets", "all", true);
-                    }
-                }
-
-                foreach (var packageReference in packageReferences)
-                {
-                    var packageName = packageReference.PackageName;
-                    var version = packageReference.Version;
-                    if (packageName == "Microsoft.ML.OnnxRuntime.DirectML")
-                    {
-                        AddPackageReference(itemGroup, "Microsoft.ML.OnnxRuntime.Qnn", null);
-                    }
-                    else if (packageName == "Microsoft.ML.OnnxRuntimeGenAI.DirectML")
-                    {
-                        AddPackageReference(itemGroup, "Microsoft.ML.OnnxRuntimeGenAI", null);
-                        AddPackageReference(itemGroup, "Microsoft.ML.OnnxRuntimeGenAI.Managed", null);
-                    }
-
-                    AddPackageReference(itemGroup, packageName, version);
-                }
-=======
             var outputPathFile = Path.Join(outputPath, relativePath);
 
             // Create the directory if it doesn't exist
@@ -354,7 +248,6 @@
             {
                 // Read the file
                 var content = await File.ReadAllTextAsync(file, cancellationToken);
->>>>>>> cda4a4da
 
                 // Replace the variables
                 content = content.Replace("$projectname$", projectName);
@@ -378,19 +271,58 @@
             var project = ProjectRootElement.Open(csproj);
             var itemGroup = project.AddItemGroup();
 
+            static void AddPackageReference(ProjectItemGroupElement itemGroup, string packageName, string? version)
+            {
+                var packageReferenceItem = itemGroup.AddItem("PackageReference", packageName);
+
+                if (packageName == "Microsoft.Windows.CsWin32")
+                {
+                    packageReferenceItem.AddMetadata("PrivateAssets", "all", true);
+                }
+                else if (packageName == "Microsoft.AI.DirectML" ||
+                            packageName == "Microsoft.ML.OnnxRuntime.DirectML" ||
+                            packageName == "Microsoft.ML.OnnxRuntimeGenAI.DirectML")
+                {
+                    packageReferenceItem.Condition = "$(Platform) == 'x64'";
+                }
+                else if (packageName == "Microsoft.ML.OnnxRuntime.Qnn" ||
+                            packageName == "Microsoft.ML.OnnxRuntimeGenAI" ||
+                            packageName == "Microsoft.ML.OnnxRuntimeGenAI.Managed")
+                {
+                    packageReferenceItem.Condition = "$(Platform) == 'ARM64'";
+                }
+
+                var versionStr = version ?? PackageVersionHelpers.PackageVersions[packageName];
+                packageReferenceItem.AddMetadata("Version", versionStr, true);
+
+                if (packageName == "Microsoft.ML.OnnxRuntimeGenAI")
+                {
+                    var noneItem = itemGroup.AddItem("None", "$(PKGMicrosoft_ML_OnnxRuntimeGenAI)\\runtimes\\win-arm64\\native\\onnxruntime-genai.dll");
+                    noneItem.Condition = "$(Platform) == 'ARM64'";
+                    noneItem.AddMetadata("Link", "onnxruntime-genai.dll", false);
+                    noneItem.AddMetadata("CopyToOutputDirectory", "PreserveNewest", false);
+                    noneItem.AddMetadata("Visible", "false", false);
+
+                    packageReferenceItem.AddMetadata("GeneratePathProperty", "true", true);
+                    packageReferenceItem.AddMetadata("ExcludeAssets", "all", true);
+                }
+            }
+
             foreach (var packageReference in packageReferences)
             {
                 var packageName = packageReference.PackageName;
                 var version = packageReference.Version;
-                var packageReferenceItem = itemGroup.AddItem("PackageReference", packageName);
-
-                if (packageName == "Microsoft.Windows.CsWin32")
-                {
-                    packageReferenceItem.AddMetadata("PrivateAssets", "all", true);
-                }
-
-                var versionStr = version ?? PackageVersionHelpers.PackageVersions[packageName];
-                packageReferenceItem.AddMetadata("Version", versionStr, true);
+                if (packageName == "Microsoft.ML.OnnxRuntime.DirectML")
+                {
+                    AddPackageReference(itemGroup, "Microsoft.ML.OnnxRuntime.Qnn", null);
+                }
+                else if (packageName == "Microsoft.ML.OnnxRuntimeGenAI.DirectML")
+                {
+                    AddPackageReference(itemGroup, "Microsoft.ML.OnnxRuntimeGenAI", null);
+                    AddPackageReference(itemGroup, "Microsoft.ML.OnnxRuntimeGenAI.Managed", null);
+                }
+
+                AddPackageReference(itemGroup, packageName, version);
             }
 
             if (copyModelLocally)
