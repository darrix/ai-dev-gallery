﻿// Copyright (c) Microsoft Corporation. All rights reserved.
// Licensed under the MIT License.

using AIDevGallery.Samples.SharedCode;
using Microsoft.Extensions.AI;
using System.Threading;
using System.Threading.Tasks;

namespace AIDevGallery.Models;

internal abstract class BaseSampleNavigationParameters(TaskCompletionSource sampleLoadedCompletionSource, CancellationToken loadingCanceledToken)
{
    public CancellationToken CancellationToken { get; private set; } = loadingCanceledToken;

    protected abstract string ChatClientModelPath { get; }
    protected abstract LlmPromptTemplate? ChatClientPromptTemplate { get; }

<<<<<<< HEAD
        public bool ShowWcrModelLoadingMessage { get; set; }

        public void NotifyCompletion()
        {
            sampleLoadedCompletionSource.SetResult();
        }

        public async Task<IChatClient?> GetIChatClientAsync()
        {
            if (ChatClientModelPath == $"file://{ModelType.PhiSilica}")
            {
                if (!PhiSilicaClient.IsAvailable())
                {
                    this.ShowWcrModelLoadingMessage = true;
                }

                return await PhiSilicaClient.CreateAsync(CancellationToken).ConfigureAwait(false);
            }

            return await GenAIModel.CreateAsync(ChatClientModelPath, ChatClientPromptTemplate, CancellationToken).ConfigureAwait(false);
        }
=======
    public void NotifyCompletion()
    {
        sampleLoadedCompletionSource.SetResult();
    }

    public async Task<IChatClient?> GetIChatClientAsync()
    {
        return await GenAIModel.CreateAsync(ChatClientModelPath, ChatClientPromptTemplate, CancellationToken).ConfigureAwait(false);
>>>>>>> dce64ecb
    }
}<|MERGE_RESOLUTION|>--- conflicted
+++ resolved
@@ -15,29 +15,8 @@
     protected abstract string ChatClientModelPath { get; }
     protected abstract LlmPromptTemplate? ChatClientPromptTemplate { get; }
 
-<<<<<<< HEAD
-        public bool ShowWcrModelLoadingMessage { get; set; }
+    public bool ShowWcrModelLoadingMessage { get; set; }
 
-        public void NotifyCompletion()
-        {
-            sampleLoadedCompletionSource.SetResult();
-        }
-
-        public async Task<IChatClient?> GetIChatClientAsync()
-        {
-            if (ChatClientModelPath == $"file://{ModelType.PhiSilica}")
-            {
-                if (!PhiSilicaClient.IsAvailable())
-                {
-                    this.ShowWcrModelLoadingMessage = true;
-                }
-
-                return await PhiSilicaClient.CreateAsync(CancellationToken).ConfigureAwait(false);
-            }
-
-            return await GenAIModel.CreateAsync(ChatClientModelPath, ChatClientPromptTemplate, CancellationToken).ConfigureAwait(false);
-        }
-=======
     public void NotifyCompletion()
     {
         sampleLoadedCompletionSource.SetResult();
@@ -45,7 +24,16 @@
 
     public async Task<IChatClient?> GetIChatClientAsync()
     {
+        if (ChatClientModelPath == $"file://{ModelType.PhiSilica}")
+        {
+            if (!PhiSilicaClient.IsAvailable())
+            {
+                this.ShowWcrModelLoadingMessage = true;
+            }
+
+            return await PhiSilicaClient.CreateAsync(CancellationToken).ConfigureAwait(false);
+        }
+
         return await GenAIModel.CreateAsync(ChatClientModelPath, ChatClientPromptTemplate, CancellationToken).ConfigureAwait(false);
->>>>>>> dce64ecb
     }
 }